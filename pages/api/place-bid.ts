import { Bid } from '@/db/bid'
import { Database } from '@/db/database.types'
<<<<<<< HEAD
=======
import { Project } from '@/db/project'
import { trade } from '@/utils/trade'
>>>>>>> e5a1f12b
import { SupabaseClient } from '@supabase/supabase-js'
import { NextRequest } from 'next/server'
import uuid from 'react-uuid'
import { createEdgeClient } from './_db'
import { getProjectById } from '@/db/project'
import { getUser } from '@/db/profile'
import { maybeActivateGrant } from '@/utils/activate-grant'

export const config = {
  runtime: 'edge',
  regions: ['sfo1'],
  // From https://github.com/lodash/lodash/issues/5525
  unstable_allowDynamic: [
    '**/node_modules/lodash/lodash.js', // Use a glob to allow anything in the function-bind 3rd party module
  ],
}

type BidProps = {
  projectId: string
  valuation: number
  amount: number
  type: Bid['type']
}

export default async function handler(req: NextRequest) {
  const { projectId, valuation, amount, type } = (await req.json()) as BidProps
  const supabase = createEdgeClient(req)
  const user = await getUser(supabase)
  if (!user) {
    return new Response('Unauthorized', { status: 401 })
  }
  const project = await getProjectById(supabase, projectId)
  if (!project) {
    return new Response('Project not found', { status: 404 })
  }
  const id = uuid()
  const newBid = {
    id,
    project: projectId,
    bidder: user.id,
    valuation,
    amount,
    status: 'pending' as Bid['status'],
    type,
  }
  await supabase.from('bids').insert([newBid]).throwOnError()
  if (type === 'donate') {
    await maybeActivateGrant(supabase, projectId)
  }
  if (project.stage === 'active') {
    await findAndMakeTrades(newBid, supabase)
  }
}

type BidInsert = Database['public']['Tables']['bids']['Insert']

async function findAndMakeTrades(bid: BidInsert, supabase: SupabaseClient) {
  const newOfferType = bid.type
  const { data, error } = await supabase
    .from('bids')
    .select()
    .eq('project', bid.project)
    .order('valuation', { ascending: newOfferType === 'buy' })
  if (error) {
    throw error
  }
  const oldBids = data
    .filter((oldBid) => oldBid.bidder !== bid.bidder)
    .filter((oldBid) => oldBid.type !== newOfferType)
    .filter((oldBid) => oldBid.status === 'pending')
  let budget = bid.amount
  for (const oldBid of oldBids) {
    if (
      (newOfferType === 'buy'
        ? oldBid.valuation > bid.valuation
        : oldBid.valuation < bid.valuation) ||
      budget <= 0
    ) {
      return
    }
    const tradeAmount = Math.min(budget, oldBid.amount)
    budget -= tradeAmount
<<<<<<< HEAD
    await fetch('/api/trade', {
      method: 'POST',
      headers: {
        'Content-Type': 'application/json',
      },
      body: JSON.stringify({
        oldBidId: oldBid.bidder,
        usdTraded: tradeAmount,
        tradePartnerId: bid.bidder,
      }),
    })
=======
    await trade(oldBid, tradeAmount, bid.bidder)
>>>>>>> e5a1f12b
  }
}<|MERGE_RESOLUTION|>--- conflicted
+++ resolved
@@ -1,10 +1,7 @@
 import { Bid } from '@/db/bid'
 import { Database } from '@/db/database.types'
-<<<<<<< HEAD
-=======
 import { Project } from '@/db/project'
 import { trade } from '@/utils/trade'
->>>>>>> e5a1f12b
 import { SupabaseClient } from '@supabase/supabase-js'
 import { NextRequest } from 'next/server'
 import uuid from 'react-uuid'
@@ -87,20 +84,6 @@
     }
     const tradeAmount = Math.min(budget, oldBid.amount)
     budget -= tradeAmount
-<<<<<<< HEAD
-    await fetch('/api/trade', {
-      method: 'POST',
-      headers: {
-        'Content-Type': 'application/json',
-      },
-      body: JSON.stringify({
-        oldBidId: oldBid.bidder,
-        usdTraded: tradeAmount,
-        tradePartnerId: bid.bidder,
-      }),
-    })
-=======
     await trade(oldBid, tradeAmount, bid.bidder)
->>>>>>> e5a1f12b
   }
 }