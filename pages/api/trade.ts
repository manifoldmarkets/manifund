--- conflicted
+++ resolved
@@ -16,59 +16,6 @@
 export default async function handler(req: NextRequest) {
   const { oldBidId, usdTraded, newBidId, tradePartnerId } =
     (await req.json()) as TradeProps
-<<<<<<< HEAD
-  // TODO: pull this out into a non-edge function to call from place-bid
-  const supabase = createAdminClient()
-  const oldBid = await getBidById(oldBidId, supabase)
-  const newBid = newBidId ? await getBidById(newBidId, supabase) : null
-  const tradePartner = newBid
-    ? newBid.profiles
-    : await getProfileById(supabase, tradePartnerId)
-  const bundle = uuid()
-  await supabase
-    .from('txns')
-    .insert({
-      amount: (usdTraded / oldBid.valuation) * TOTAL_SHARES,
-      from_id: oldBid.type === 'buy' ? tradePartnerId : oldBid.bidder,
-      to_id: oldBid.type === 'buy' ? oldBid.bidder : tradePartnerId,
-      project: oldBid.project,
-      token: oldBid.project,
-      bundle,
-    })
-    .throwOnError()
-  await supabase
-    .from('txns')
-    .insert({
-      amount: usdTraded,
-      from_id: oldBid.type === 'buy' ? oldBid.bidder : tradePartnerId,
-      to_id: oldBid.type === 'buy' ? tradePartnerId : oldBid.bidder,
-      project: oldBid.project,
-      token: 'USD',
-      bundle,
-    })
-    .throwOnError()
-  await updateBidOnTrade(oldBid, usdTraded, supabase)
-  if (newBid) {
-    await updateBidOnTrade(newBid, usdTraded, supabase)
-  }
-  const tradeText = genTradeText(
-    oldBid,
-    usdTraded,
-    tradePartner?.username ?? ''
-  )
-  const TRADE_ACCEPTED_TEMPLATE_ID = 31316920
-  await sendTemplateEmail(
-    TRADE_ACCEPTED_TEMPLATE_ID,
-    {
-      tradeText: tradeText,
-      recipientProfileUrl: `manifund.org/${oldBid.profiles.username}`,
-      bidType: oldBid.type === 'buy' ? 'buy' : 'sell',
-      projectTitle: oldBid.projects.title,
-    },
-    oldBid.bidder
-  )
-=======
   await trade(oldBidId, usdTraded, tradePartnerId, newBidId)
->>>>>>> e5a1f12b
   return NextResponse.json({ success: true })
 }