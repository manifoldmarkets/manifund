export type Json =
  | string
  | number
  | boolean
  | null
  | { [key: string]: Json | undefined }
  | Json[]

export interface Database {
  public: {
    Tables: {
      bids: {
        Row: {
          amount: number
          bidder: string
          created_at: string
          id: string
          project: string
          status: Database["public"]["Enums"]["bid_status"]
          type: Database["public"]["Enums"]["bid_type"]
          valuation: number
        }
        Insert: {
          amount: number
          bidder: string
          created_at?: string
          id?: string
          project: string
          status?: Database["public"]["Enums"]["bid_status"]
          type?: Database["public"]["Enums"]["bid_type"]
          valuation: number
        }
        Update: {
          amount?: number
          bidder?: string
          created_at?: string
          id?: string
          project?: string
          status?: Database["public"]["Enums"]["bid_status"]
          type?: Database["public"]["Enums"]["bid_type"]
          valuation?: number
        }
        Relationships: [
          {
            foreignKeyName: "bids_bidder_fkey"
            columns: ["bidder"]
            referencedRelation: "profiles"
            referencedColumns: ["id"]
          },
          {
            foreignKeyName: "bids_project_fkey"
            columns: ["project"]
            referencedRelation: "projects"
            referencedColumns: ["id"]
          }
        ]
      }
      causes: {
        Row: {
          data: Json | null
          description: Json | null
          header_image_url: string
          slug: string
          title: string
        }
        Insert: {
          data?: Json | null
          description?: Json | null
          header_image_url: string
          slug: string
          title: string
        }
        Update: {
          data?: Json | null
          description?: Json | null
          header_image_url?: string
          slug?: string
          title?: string
        }
        Relationships: []
      }
      comments: {
        Row: {
          commenter: string
          content: Json | null
          created_at: string
          id: string
          project: string
          replying_to: string | null
        }
        Insert: {
          commenter: string
          content?: Json | null
          created_at?: string
          id?: string
          project: string
          replying_to?: string | null
        }
        Update: {
          commenter?: string
          content?: Json | null
          created_at?: string
          id?: string
          project?: string
          replying_to?: string | null
        }
        Relationships: [
          {
            foreignKeyName: "comments_commenter_fkey"
            columns: ["commenter"]
            referencedRelation: "profiles"
            referencedColumns: ["id"]
          },
          {
            foreignKeyName: "comments_project_fkey"
            columns: ["project"]
            referencedRelation: "projects"
            referencedColumns: ["id"]
          },
          {
            foreignKeyName: "comments_replying_to_fkey"
            columns: ["replying_to"]
            referencedRelation: "comments"
            referencedColumns: ["id"]
          }
        ]
      }
      profile_trust: {
        Row: {
          created_at: string
          trusted_id: string
          truster_id: string
          weight: number
        }
        Insert: {
          created_at?: string
          trusted_id: string
          truster_id: string
          weight?: number
        }
        Update: {
          created_at?: string
          trusted_id?: string
          truster_id?: string
          weight?: number
        }
        Relationships: [
          {
            foreignKeyName: "profile_trust_trusted_id_fkey"
            columns: ["trusted_id"]
            referencedRelation: "profiles"
            referencedColumns: ["id"]
          },
          {
            foreignKeyName: "profile_trust_truster_id_fkey"
            columns: ["truster_id"]
            referencedRelation: "profiles"
            referencedColumns: ["id"]
          }
        ]
      }
      profiles: {
        Row: {
          accreditation_status: boolean
          avatar_url: string | null
          bio: string
          full_name: string
          id: string
          long_description: Json | null
          regranter_status: boolean
          stripe_connect_id: string | null
          type: Database["public"]["Enums"]["profile_type"]
          username: string
          website: string | null
        }
        Insert: {
          accreditation_status?: boolean
          avatar_url?: string | null
          bio?: string
          full_name?: string
          id?: string
          long_description?: Json | null
          regranter_status?: boolean
          stripe_connect_id?: string | null
          type?: Database["public"]["Enums"]["profile_type"]
          username: string
          website?: string | null
        }
        Update: {
          accreditation_status?: boolean
          avatar_url?: string | null
          bio?: string
          full_name?: string
          id?: string
          long_description?: Json | null
          regranter_status?: boolean
          stripe_connect_id?: string | null
          type?: Database["public"]["Enums"]["profile_type"]
          username?: string
          website?: string | null
        }
        Relationships: []
      }
      project_causes: {
        Row: {
          cause_slug: string
          project_id: string
        }
        Insert: {
          cause_slug: string
          project_id: string
        }
        Update: {
          cause_slug?: string
          project_id?: string
        }
        Relationships: [
          {
            foreignKeyName: "project_causes_cause_slug_fkey"
            columns: ["cause_slug"]
            referencedRelation: "causes"
            referencedColumns: ["slug"]
          },
          {
            foreignKeyName: "project_causes_project_id_fkey"
            columns: ["project_id"]
            referencedRelation: "projects"
            referencedColumns: ["id"]
          }
        ]
      }
      project_evals: {
        Row: {
          confidence: number
          created_at: string
          evaluator_id: string
          id: string
          project_id: string
          score: number
        }
        Insert: {
          confidence?: number
          created_at?: string
          evaluator_id: string
          id?: string
          project_id: string
          score?: number
        }
        Update: {
          confidence?: number
          created_at?: string
          evaluator_id?: string
          id?: string
          project_id?: string
          score?: number
        }
        Relationships: [
          {
            foreignKeyName: "project_evals_evaluator_id_fkey"
            columns: ["evaluator_id"]
            referencedRelation: "profiles"
            referencedColumns: ["id"]
          },
          {
            foreignKeyName: "project_evals_project_id_fkey"
            columns: ["project_id"]
            referencedRelation: "projects"
            referencedColumns: ["id"]
          }
        ]
      }
      project_transfers: {
        Row: {
          created_at: string
          id: string
          project_id: string
          recipient_email: string
          recipient_name: string
          transferred: boolean
        }
        Insert: {
          created_at?: string
          id?: string
          project_id: string
          recipient_email: string
          recipient_name?: string
          transferred?: boolean
        }
        Update: {
          created_at?: string
          id?: string
          project_id?: string
          recipient_email?: string
          recipient_name?: string
          transferred?: boolean
        }
        Relationships: [
          {
            foreignKeyName: "project_transfers_project_id_fkey"
            columns: ["project_id"]
            referencedRelation: "projects"
            referencedColumns: ["id"]
          }
        ]
      }
      project_votes: {
        Row: {
          id: number
          magnitude: number
          project_id: string
          voter_id: string
        }
        Insert: {
          id?: number
          magnitude?: number
          project_id: string
          voter_id: string
        }
        Update: {
          id?: number
          magnitude?: number
          project_id?: string
          voter_id?: string
        }
        Relationships: [
          {
            foreignKeyName: "project_votes_project_id_fkey"
            columns: ["project_id"]
            referencedRelation: "projects"
            referencedColumns: ["id"]
          },
          {
            foreignKeyName: "project_votes_voter_id_fkey"
            columns: ["voter_id"]
            referencedRelation: "profiles"
            referencedColumns: ["id"]
          }
        ]
      }
      projects: {
        Row: {
          amm_portion: number | null
          approved: boolean | null
          auction_close: string | null
          blurb: string | null
          created_at: string
          creator: string
          description: Json | null
          external_link: string | null
          founder_portion: number
          funding_goal: number
          id: string
          location_description: string | null
          min_funding: number
          public_benefit: string | null
          round: string
          signed_agreement: boolean
          slug: string
          stage: Database["public"]["Enums"]["project_stage"]
          title: string
          type: Database["public"]["Enums"]["project_type"]
        }
        Insert: {
          amm_portion?: number | null
          approved?: boolean | null
          auction_close?: string | null
          blurb?: string | null
          created_at?: string
          creator: string
          description?: Json | null
          external_link?: string | null
          founder_portion: number
          funding_goal?: number
          id?: string
          location_description?: string | null
          min_funding: number
          public_benefit?: string | null
          round: string
          signed_agreement?: boolean
          slug?: string
          stage?: Database["public"]["Enums"]["project_stage"]
          title?: string
          type?: Database["public"]["Enums"]["project_type"]
        }
        Update: {
          amm_portion?: number | null
          approved?: boolean | null
          auction_close?: string | null
          blurb?: string | null
          created_at?: string
          creator?: string
          description?: Json | null
          external_link?: string | null
          founder_portion?: number
          funding_goal?: number
          id?: string
          location_description?: string | null
          min_funding?: number
          public_benefit?: string | null
          round?: string
          signed_agreement?: boolean
          slug?: string
          stage?: Database["public"]["Enums"]["project_stage"]
          title?: string
          type?: Database["public"]["Enums"]["project_type"]
        }
        Relationships: [
          {
            foreignKeyName: "projects_creator_fkey"
            columns: ["creator"]
            referencedRelation: "profiles"
            referencedColumns: ["id"]
          },
          {
            foreignKeyName: "projects_round_fkey"
            columns: ["round"]
            referencedRelation: "rounds"
            referencedColumns: ["title"]
          }
        ]
      }
      rounds: {
        Row: {
          auction_close_date: string | null
          description: Json | null
          eval_date: string | null
          header_image_url: string | null
          proposal_due_date: string | null
          retro_pool: number | null
          slug: string
          subtitle: string | null
          title: string
        }
        Insert: {
          auction_close_date?: string | null
          description?: Json | null
          eval_date?: string | null
          header_image_url?: string | null
          proposal_due_date?: string | null
          retro_pool?: number | null
          slug: string
          subtitle?: string | null
          title: string
        }
        Update: {
          auction_close_date?: string | null
          description?: Json | null
          eval_date?: string | null
          header_image_url?: string | null
          proposal_due_date?: string | null
          retro_pool?: number | null
          slug?: string
          subtitle?: string | null
          title?: string
        }
        Relationships: []
      }
      stripe_txns: {
        Row: {
          amount: number
          created_at: string
          customer_id: string
          id: string
          session_id: string
          txn_id: string
        }
        Insert: {
          amount: number
          created_at?: string
          customer_id: string
          id?: string
          session_id: string
          txn_id: string
        }
        Update: {
          amount?: number
          created_at?: string
          customer_id?: string
          id?: string
          session_id?: string
          txn_id?: string
        }
        Relationships: [
          {
            foreignKeyName: "stripe_txns_customer_id_fkey"
            columns: ["customer_id"]
            referencedRelation: "users"
            referencedColumns: ["id"]
          },
          {
            foreignKeyName: "stripe_txns_customer_id_fkey"
            columns: ["customer_id"]
            referencedRelation: "users"
            referencedColumns: ["id"]
          },
          {
            foreignKeyName: "stripe_txns_txn_id_fkey"
            columns: ["txn_id"]
            referencedRelation: "txns"
            referencedColumns: ["id"]
          }
        ]
      }
      txns: {
        Row: {
          amount: number
          bundle: string | null
          created_at: string
          from_id: string | null
          id: string
          project: string | null
          to_id: string
          token: string
        }
        Insert: {
          amount: number
          bundle?: string | null
          created_at?: string
          from_id?: string | null
          id?: string
          project?: string | null
          to_id: string
          token: string
        }
        Update: {
          amount?: number
          bundle?: string | null
          created_at?: string
          from_id?: string | null
          id?: string
          project?: string | null
          to_id?: string
          token?: string
        }
        Relationships: [
          {
            foreignKeyName: "txns_from_id_fkey"
            columns: ["from_id"]
            referencedRelation: "profiles"
            referencedColumns: ["id"]
          },
          {
            foreignKeyName: "txns_project_fkey"
            columns: ["project"]
            referencedRelation: "projects"
            referencedColumns: ["id"]
          },
          {
            foreignKeyName: "txns_to_id_fkey"
            columns: ["to_id"]
            referencedRelation: "profiles"
            referencedColumns: ["id"]
          }
        ]
      }
    }
    Views: {
      users: {
        Row: {
          email: string | null
          id: string | null
        }
        Insert: {
          email?: string | null
          id?: string | null
        }
        Update: {
          email?: string | null
          id?: string | null
        }
        Relationships: []
      }
    }
    Functions: {
      _transfer_project:
        | {
            Args: {
              project_id: string
              to_id: string
              transfer_id: string
            }
            Returns: undefined
          }
        | {
            Args: {
              project_id: string
              to_id: string
              from_id: string
              transfer_id: string
              amount: number
            }
            Returns: undefined
          }
        | {
            Args: {
              project_id: string
              to_id: string
              from_id: string
              transfer_id: string
              amount: number
              txn_id: string
              donor_comment_id?: string
            }
            Returns: undefined
          }
      activate_grant: {
        Args: {
          project_id: string
          project_creator: string
        }
        Returns: undefined
      }
      add_tags: {
        Args: Record<PropertyKey, never>
        Returns: undefined
      }
      add_topics: {
        Args: Record<PropertyKey, never>
        Returns: undefined
      }
      create_transfer_grant: {
        Args: {
          project: Database["public"]["CompositeTypes"]["project_row"]
          donor_comment: Database["public"]["CompositeTypes"]["comment_row"]
          project_transfer: Database["public"]["CompositeTypes"]["transfer_row"]
          grant_amount: number
        }
        Returns: undefined
      }
<<<<<<< HEAD
      execute_grant_verdict: {
        Args: {
          approved: boolean
          project_id: string
          project_creator: string
          admin_id?: string
          admin_comment_content?: Json
        }
        Returns: undefined
      }
=======
      execute_grant_verdict:
        | {
            Args: {
              approved: boolean
              project_id: string
              project_creator: string
              admin_id?: string
              admin_comment_content?: Json
              public_benefit?: string
            }
            Returns: undefined
          }
        | {
            Args: {
              approved: boolean
              project_id: string
              project_creator: string
              admin_id?: string
              admin_comment_content?: Json
            }
            Returns: undefined
          }
>>>>>>> 27dbda82
      get_user_balances: {
        Args: Record<PropertyKey, never>
        Returns: {
          id: number
          username: string
          balance: number
        }[]
      }
      give_grant: {
        Args: {
          project: Database["public"]["CompositeTypes"]["project_row"]
          donor_comment: Database["public"]["CompositeTypes"]["comment_row"]
          donation: Database["public"]["CompositeTypes"]["bid_row"]
        }
        Returns: undefined
      }
      reject_grant: {
        Args: {
          project_id: string
        }
        Returns: undefined
      }
      transfer_project:
        | {
            Args: {
              project_id: string
              to_id: string
              from_id: string
              transfer_id: string
              amount: number
            }
            Returns: undefined
          }
        | {
            Args: {
              project_id: string
              to_id: string
              from_id: string
              transfer_id: string
              amount: number
              donor_notes: Json
            }
            Returns: undefined
          }
        | {
            Args: {
              project_id: string
              to_id: string
              from_id: string
              transfer_id: string
              amount: number
              donor_comment_id: string
              txn_id?: string
            }
            Returns: undefined
          }
    }
    Enums: {
      bid_status: "deleted" | "pending" | "accepted" | "declined"
<<<<<<< HEAD
      bid_type: "buy" | "sell" | "donate" | "assurance sell" | "assurance buy"
      profile_type: "individual" | "org" | "amm" | "fund"
=======
      bid_type: "buy" | "sell" | "donate"
      profile_type: "individual" | "org" | "fund"
>>>>>>> 27dbda82
      project_stage:
        | "active"
        | "proposal"
        | "not funded"
        | "complete"
        | "hidden"
      project_type: "grant" | "cert" | "dummy"
    }
    CompositeTypes: {
      bid_row: {
        project: string
        amount: number
        bidder: string
      }
      comment_row: {
        id: string
        project: string
        commenter: string
        content: Json
      }
      comment_row_txnless: {
        id: string
        project: string
        commenter: string
        content: Json
      }
      project_row: {
        id: string
        creator: string
        title: string
        blurb: string
        description: Json
        min_funding: number
        funding_goal: number
        founder_portion: number
        type: Database["public"]["Enums"]["project_type"]
        stage: Database["public"]["Enums"]["project_stage"]
        round: string
        slug: string
        location_description: string
      }
      transfer_row: {
        recipient_email: string
        recipient_name: string
        project_id: string
      }
    }
  }
}<|MERGE_RESOLUTION|>--- conflicted
+++ resolved
@@ -16,8 +16,8 @@
           created_at: string
           id: string
           project: string
-          status: Database["public"]["Enums"]["bid_status"]
-          type: Database["public"]["Enums"]["bid_type"]
+          status: Database['public']['Enums']['bid_status']
+          type: Database['public']['Enums']['bid_type']
           valuation: number
         }
         Insert: {
@@ -26,8 +26,8 @@
           created_at?: string
           id?: string
           project: string
-          status?: Database["public"]["Enums"]["bid_status"]
-          type?: Database["public"]["Enums"]["bid_type"]
+          status?: Database['public']['Enums']['bid_status']
+          type?: Database['public']['Enums']['bid_type']
           valuation: number
         }
         Update: {
@@ -36,22 +36,22 @@
           created_at?: string
           id?: string
           project?: string
-          status?: Database["public"]["Enums"]["bid_status"]
-          type?: Database["public"]["Enums"]["bid_type"]
+          status?: Database['public']['Enums']['bid_status']
+          type?: Database['public']['Enums']['bid_type']
           valuation?: number
         }
         Relationships: [
           {
-            foreignKeyName: "bids_bidder_fkey"
-            columns: ["bidder"]
-            referencedRelation: "profiles"
-            referencedColumns: ["id"]
-          },
-          {
-            foreignKeyName: "bids_project_fkey"
-            columns: ["project"]
-            referencedRelation: "projects"
-            referencedColumns: ["id"]
+            foreignKeyName: 'bids_bidder_fkey'
+            columns: ['bidder']
+            referencedRelation: 'profiles'
+            referencedColumns: ['id']
+          },
+          {
+            foreignKeyName: 'bids_project_fkey'
+            columns: ['project']
+            referencedRelation: 'projects'
+            referencedColumns: ['id']
           }
         ]
       }
@@ -106,22 +106,22 @@
         }
         Relationships: [
           {
-            foreignKeyName: "comments_commenter_fkey"
-            columns: ["commenter"]
-            referencedRelation: "profiles"
-            referencedColumns: ["id"]
-          },
-          {
-            foreignKeyName: "comments_project_fkey"
-            columns: ["project"]
-            referencedRelation: "projects"
-            referencedColumns: ["id"]
-          },
-          {
-            foreignKeyName: "comments_replying_to_fkey"
-            columns: ["replying_to"]
-            referencedRelation: "comments"
-            referencedColumns: ["id"]
+            foreignKeyName: 'comments_commenter_fkey'
+            columns: ['commenter']
+            referencedRelation: 'profiles'
+            referencedColumns: ['id']
+          },
+          {
+            foreignKeyName: 'comments_project_fkey'
+            columns: ['project']
+            referencedRelation: 'projects'
+            referencedColumns: ['id']
+          },
+          {
+            foreignKeyName: 'comments_replying_to_fkey'
+            columns: ['replying_to']
+            referencedRelation: 'comments'
+            referencedColumns: ['id']
           }
         ]
       }
@@ -146,16 +146,16 @@
         }
         Relationships: [
           {
-            foreignKeyName: "profile_trust_trusted_id_fkey"
-            columns: ["trusted_id"]
-            referencedRelation: "profiles"
-            referencedColumns: ["id"]
-          },
-          {
-            foreignKeyName: "profile_trust_truster_id_fkey"
-            columns: ["truster_id"]
-            referencedRelation: "profiles"
-            referencedColumns: ["id"]
+            foreignKeyName: 'profile_trust_trusted_id_fkey'
+            columns: ['trusted_id']
+            referencedRelation: 'profiles'
+            referencedColumns: ['id']
+          },
+          {
+            foreignKeyName: 'profile_trust_truster_id_fkey'
+            columns: ['truster_id']
+            referencedRelation: 'profiles'
+            referencedColumns: ['id']
           }
         ]
       }
@@ -169,7 +169,7 @@
           long_description: Json | null
           regranter_status: boolean
           stripe_connect_id: string | null
-          type: Database["public"]["Enums"]["profile_type"]
+          type: Database['public']['Enums']['profile_type']
           username: string
           website: string | null
         }
@@ -182,7 +182,7 @@
           long_description?: Json | null
           regranter_status?: boolean
           stripe_connect_id?: string | null
-          type?: Database["public"]["Enums"]["profile_type"]
+          type?: Database['public']['Enums']['profile_type']
           username: string
           website?: string | null
         }
@@ -195,7 +195,7 @@
           long_description?: Json | null
           regranter_status?: boolean
           stripe_connect_id?: string | null
-          type?: Database["public"]["Enums"]["profile_type"]
+          type?: Database['public']['Enums']['profile_type']
           username?: string
           website?: string | null
         }
@@ -216,16 +216,16 @@
         }
         Relationships: [
           {
-            foreignKeyName: "project_causes_cause_slug_fkey"
-            columns: ["cause_slug"]
-            referencedRelation: "causes"
-            referencedColumns: ["slug"]
-          },
-          {
-            foreignKeyName: "project_causes_project_id_fkey"
-            columns: ["project_id"]
-            referencedRelation: "projects"
-            referencedColumns: ["id"]
+            foreignKeyName: 'project_causes_cause_slug_fkey'
+            columns: ['cause_slug']
+            referencedRelation: 'causes'
+            referencedColumns: ['slug']
+          },
+          {
+            foreignKeyName: 'project_causes_project_id_fkey'
+            columns: ['project_id']
+            referencedRelation: 'projects'
+            referencedColumns: ['id']
           }
         ]
       }
@@ -256,16 +256,16 @@
         }
         Relationships: [
           {
-            foreignKeyName: "project_evals_evaluator_id_fkey"
-            columns: ["evaluator_id"]
-            referencedRelation: "profiles"
-            referencedColumns: ["id"]
-          },
-          {
-            foreignKeyName: "project_evals_project_id_fkey"
-            columns: ["project_id"]
-            referencedRelation: "projects"
-            referencedColumns: ["id"]
+            foreignKeyName: 'project_evals_evaluator_id_fkey'
+            columns: ['evaluator_id']
+            referencedRelation: 'profiles'
+            referencedColumns: ['id']
+          },
+          {
+            foreignKeyName: 'project_evals_project_id_fkey'
+            columns: ['project_id']
+            referencedRelation: 'projects'
+            referencedColumns: ['id']
           }
         ]
       }
@@ -296,10 +296,10 @@
         }
         Relationships: [
           {
-            foreignKeyName: "project_transfers_project_id_fkey"
-            columns: ["project_id"]
-            referencedRelation: "projects"
-            referencedColumns: ["id"]
+            foreignKeyName: 'project_transfers_project_id_fkey'
+            columns: ['project_id']
+            referencedRelation: 'projects'
+            referencedColumns: ['id']
           }
         ]
       }
@@ -324,16 +324,16 @@
         }
         Relationships: [
           {
-            foreignKeyName: "project_votes_project_id_fkey"
-            columns: ["project_id"]
-            referencedRelation: "projects"
-            referencedColumns: ["id"]
-          },
-          {
-            foreignKeyName: "project_votes_voter_id_fkey"
-            columns: ["voter_id"]
-            referencedRelation: "profiles"
-            referencedColumns: ["id"]
+            foreignKeyName: 'project_votes_project_id_fkey'
+            columns: ['project_id']
+            referencedRelation: 'projects'
+            referencedColumns: ['id']
+          },
+          {
+            foreignKeyName: 'project_votes_voter_id_fkey'
+            columns: ['voter_id']
+            referencedRelation: 'profiles'
+            referencedColumns: ['id']
           }
         ]
       }
@@ -356,9 +356,9 @@
           round: string
           signed_agreement: boolean
           slug: string
-          stage: Database["public"]["Enums"]["project_stage"]
+          stage: Database['public']['Enums']['project_stage']
           title: string
-          type: Database["public"]["Enums"]["project_type"]
+          type: Database['public']['Enums']['project_type']
         }
         Insert: {
           amm_portion?: number | null
@@ -378,9 +378,9 @@
           round: string
           signed_agreement?: boolean
           slug?: string
-          stage?: Database["public"]["Enums"]["project_stage"]
+          stage?: Database['public']['Enums']['project_stage']
           title?: string
-          type?: Database["public"]["Enums"]["project_type"]
+          type?: Database['public']['Enums']['project_type']
         }
         Update: {
           amm_portion?: number | null
@@ -400,22 +400,22 @@
           round?: string
           signed_agreement?: boolean
           slug?: string
-          stage?: Database["public"]["Enums"]["project_stage"]
+          stage?: Database['public']['Enums']['project_stage']
           title?: string
-          type?: Database["public"]["Enums"]["project_type"]
-        }
-        Relationships: [
-          {
-            foreignKeyName: "projects_creator_fkey"
-            columns: ["creator"]
-            referencedRelation: "profiles"
-            referencedColumns: ["id"]
-          },
-          {
-            foreignKeyName: "projects_round_fkey"
-            columns: ["round"]
-            referencedRelation: "rounds"
-            referencedColumns: ["title"]
+          type?: Database['public']['Enums']['project_type']
+        }
+        Relationships: [
+          {
+            foreignKeyName: 'projects_creator_fkey'
+            columns: ['creator']
+            referencedRelation: 'profiles'
+            referencedColumns: ['id']
+          },
+          {
+            foreignKeyName: 'projects_round_fkey'
+            columns: ['round']
+            referencedRelation: 'rounds'
+            referencedColumns: ['title']
           }
         ]
       }
@@ -482,22 +482,22 @@
         }
         Relationships: [
           {
-            foreignKeyName: "stripe_txns_customer_id_fkey"
-            columns: ["customer_id"]
-            referencedRelation: "users"
-            referencedColumns: ["id"]
-          },
-          {
-            foreignKeyName: "stripe_txns_customer_id_fkey"
-            columns: ["customer_id"]
-            referencedRelation: "users"
-            referencedColumns: ["id"]
-          },
-          {
-            foreignKeyName: "stripe_txns_txn_id_fkey"
-            columns: ["txn_id"]
-            referencedRelation: "txns"
-            referencedColumns: ["id"]
+            foreignKeyName: 'stripe_txns_customer_id_fkey'
+            columns: ['customer_id']
+            referencedRelation: 'users'
+            referencedColumns: ['id']
+          },
+          {
+            foreignKeyName: 'stripe_txns_customer_id_fkey'
+            columns: ['customer_id']
+            referencedRelation: 'users'
+            referencedColumns: ['id']
+          },
+          {
+            foreignKeyName: 'stripe_txns_txn_id_fkey'
+            columns: ['txn_id']
+            referencedRelation: 'txns'
+            referencedColumns: ['id']
           }
         ]
       }
@@ -534,22 +534,22 @@
         }
         Relationships: [
           {
-            foreignKeyName: "txns_from_id_fkey"
-            columns: ["from_id"]
-            referencedRelation: "profiles"
-            referencedColumns: ["id"]
-          },
-          {
-            foreignKeyName: "txns_project_fkey"
-            columns: ["project"]
-            referencedRelation: "projects"
-            referencedColumns: ["id"]
-          },
-          {
-            foreignKeyName: "txns_to_id_fkey"
-            columns: ["to_id"]
-            referencedRelation: "profiles"
-            referencedColumns: ["id"]
+            foreignKeyName: 'txns_from_id_fkey'
+            columns: ['from_id']
+            referencedRelation: 'profiles'
+            referencedColumns: ['id']
+          },
+          {
+            foreignKeyName: 'txns_project_fkey'
+            columns: ['project']
+            referencedRelation: 'projects'
+            referencedColumns: ['id']
+          },
+          {
+            foreignKeyName: 'txns_to_id_fkey'
+            columns: ['to_id']
+            referencedRelation: 'profiles'
+            referencedColumns: ['id']
           }
         ]
       }
@@ -620,14 +620,13 @@
       }
       create_transfer_grant: {
         Args: {
-          project: Database["public"]["CompositeTypes"]["project_row"]
-          donor_comment: Database["public"]["CompositeTypes"]["comment_row"]
-          project_transfer: Database["public"]["CompositeTypes"]["transfer_row"]
+          project: Database['public']['CompositeTypes']['project_row']
+          donor_comment: Database['public']['CompositeTypes']['comment_row']
+          project_transfer: Database['public']['CompositeTypes']['transfer_row']
           grant_amount: number
         }
         Returns: undefined
       }
-<<<<<<< HEAD
       execute_grant_verdict: {
         Args: {
           approved: boolean
@@ -638,30 +637,6 @@
         }
         Returns: undefined
       }
-=======
-      execute_grant_verdict:
-        | {
-            Args: {
-              approved: boolean
-              project_id: string
-              project_creator: string
-              admin_id?: string
-              admin_comment_content?: Json
-              public_benefit?: string
-            }
-            Returns: undefined
-          }
-        | {
-            Args: {
-              approved: boolean
-              project_id: string
-              project_creator: string
-              admin_id?: string
-              admin_comment_content?: Json
-            }
-            Returns: undefined
-          }
->>>>>>> 27dbda82
       get_user_balances: {
         Args: Record<PropertyKey, never>
         Returns: {
@@ -672,9 +647,9 @@
       }
       give_grant: {
         Args: {
-          project: Database["public"]["CompositeTypes"]["project_row"]
-          donor_comment: Database["public"]["CompositeTypes"]["comment_row"]
-          donation: Database["public"]["CompositeTypes"]["bid_row"]
+          project: Database['public']['CompositeTypes']['project_row']
+          donor_comment: Database['public']['CompositeTypes']['comment_row']
+          donation: Database['public']['CompositeTypes']['bid_row']
         }
         Returns: undefined
       }
@@ -720,21 +695,16 @@
           }
     }
     Enums: {
-      bid_status: "deleted" | "pending" | "accepted" | "declined"
-<<<<<<< HEAD
-      bid_type: "buy" | "sell" | "donate" | "assurance sell" | "assurance buy"
-      profile_type: "individual" | "org" | "amm" | "fund"
-=======
-      bid_type: "buy" | "sell" | "donate"
-      profile_type: "individual" | "org" | "fund"
->>>>>>> 27dbda82
+      bid_status: 'deleted' | 'pending' | 'accepted' | 'declined'
+      bid_type: 'buy' | 'sell' | 'donate' | 'assurance sell' | 'assurance buy'
+      profile_type: 'individual' | 'org' | 'amm' | 'fund'
       project_stage:
-        | "active"
-        | "proposal"
-        | "not funded"
-        | "complete"
-        | "hidden"
-      project_type: "grant" | "cert" | "dummy"
+        | 'active'
+        | 'proposal'
+        | 'not funded'
+        | 'complete'
+        | 'hidden'
+      project_type: 'grant' | 'cert' | 'dummy'
     }
     CompositeTypes: {
       bid_row: {
@@ -763,8 +733,8 @@
         min_funding: number
         funding_goal: number
         founder_portion: number
-        type: Database["public"]["Enums"]["project_type"]
-        stage: Database["public"]["Enums"]["project_stage"]
+        type: Database['public']['Enums']['project_type']
+        stage: Database['public']['Enums']['project_stage']
         round: string
         slug: string
         location_description: string
