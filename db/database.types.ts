--- conflicted
+++ resolved
@@ -16,8 +16,8 @@
           created_at: string
           id: string
           project: string
-          status: Database["public"]["Enums"]["bid_status"]
-          type: Database["public"]["Enums"]["bid_type"]
+          status: Database['public']['Enums']['bid_status']
+          type: Database['public']['Enums']['bid_type']
           valuation: number
         }
         Insert: {
@@ -26,8 +26,8 @@
           created_at?: string
           id?: string
           project: string
-          status?: Database["public"]["Enums"]["bid_status"]
-          type?: Database["public"]["Enums"]["bid_type"]
+          status?: Database['public']['Enums']['bid_status']
+          type?: Database['public']['Enums']['bid_type']
           valuation: number
         }
         Update: {
@@ -36,8 +36,8 @@
           created_at?: string
           id?: string
           project?: string
-          status?: Database["public"]["Enums"]["bid_status"]
-          type?: Database["public"]["Enums"]["bid_type"]
+          status?: Database['public']['Enums']['bid_status']
+          type?: Database['public']['Enums']['bid_type']
           valuation?: number
         }
       }
@@ -75,11 +75,8 @@
           full_name: string
           id: string
           long_description: Json | null
-<<<<<<< HEAD
-=======
           regranter_status: boolean
->>>>>>> 43056e1b
-          type: Database["public"]["Enums"]["profile_type"]
+          type: Database['public']['Enums']['profile_type']
           username: string
           website: string | null
         }
@@ -90,12 +87,8 @@
           full_name?: string
           id?: string
           long_description?: Json | null
-<<<<<<< HEAD
-          type?: Database["public"]["Enums"]["profile_type"]
-=======
           regranter_status?: boolean
-          type: Database["public"]["Enums"]["profile_type"]
->>>>>>> 43056e1b
+          type: Database['public']['Enums']['profile_type']
           username: string
           website?: string | null
         }
@@ -106,11 +99,8 @@
           full_name?: string
           id?: string
           long_description?: Json | null
-<<<<<<< HEAD
-=======
           regranter_status?: boolean
->>>>>>> 43056e1b
-          type?: Database["public"]["Enums"]["profile_type"]
+          type?: Database['public']['Enums']['profile_type']
           username?: string
           website?: string | null
         }
@@ -156,7 +146,7 @@
           slug: string
           stage: string
           title: string
-          type: Database["public"]["Enums"]["project_type"]
+          type: Database['public']['Enums']['project_type']
         }
         Insert: {
           auction_close?: string | null
@@ -172,7 +162,7 @@
           slug?: string
           stage?: string
           title?: string
-          type?: Database["public"]["Enums"]["project_type"]
+          type?: Database['public']['Enums']['project_type']
         }
         Update: {
           auction_close?: string | null
@@ -188,7 +178,7 @@
           slug?: string
           stage?: string
           title?: string
-          type?: Database["public"]["Enums"]["project_type"]
+          type?: Database['public']['Enums']['project_type']
         }
       }
       rounds: {
@@ -299,15 +289,6 @@
       }
     }
     Functions: {
-<<<<<<< HEAD
-      get_user_balances: {
-        Args: Record<PropertyKey, never>
-        Returns: {
-          id: number
-          username: string
-          balance: number
-        }[]
-=======
       transfer_project: {
         Args: {
           project_id: string
@@ -317,14 +298,13 @@
           amount: number
         }
         Returns: undefined
->>>>>>> 43056e1b
       }
     }
     Enums: {
-      bid_status: "deleted" | "pending" | "accepted" | "declined"
-      bid_type: "buy" | "sell" | "donate"
-      profile_type: "individual" | "org"
-      project_type: "grant" | "cert"
+      bid_status: 'deleted' | 'pending' | 'accepted' | 'declined'
+      bid_type: 'buy' | 'sell' | 'donate'
+      profile_type: 'individual' | 'org'
+      project_type: 'grant' | 'cert'
     }
     CompositeTypes: {
       [_ in never]: never
