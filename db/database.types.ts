--- conflicted
+++ resolved
@@ -16,8 +16,8 @@
           created_at: string
           id: string
           project: string
-          status: Database["public"]["Enums"]["bid_status"]
-          type: Database["public"]["Enums"]["bid_type"]
+          status: Database['public']['Enums']['bid_status']
+          type: Database['public']['Enums']['bid_type']
           valuation: number
         }
         Insert: {
@@ -26,8 +26,8 @@
           created_at?: string
           id?: string
           project: string
-          status?: Database["public"]["Enums"]["bid_status"]
-          type?: Database["public"]["Enums"]["bid_type"]
+          status?: Database['public']['Enums']['bid_status']
+          type?: Database['public']['Enums']['bid_type']
           valuation: number
         }
         Update: {
@@ -36,22 +36,22 @@
           created_at?: string
           id?: string
           project?: string
-          status?: Database["public"]["Enums"]["bid_status"]
-          type?: Database["public"]["Enums"]["bid_type"]
+          status?: Database['public']['Enums']['bid_status']
+          type?: Database['public']['Enums']['bid_type']
           valuation?: number
         }
         Relationships: [
           {
-            foreignKeyName: "bids_bidder_fkey"
-            columns: ["bidder"]
-            referencedRelation: "profiles"
-            referencedColumns: ["id"]
-          },
-          {
-            foreignKeyName: "bids_project_fkey"
-            columns: ["project"]
-            referencedRelation: "projects"
-            referencedColumns: ["id"]
+            foreignKeyName: 'bids_bidder_fkey'
+            columns: ['bidder']
+            referencedRelation: 'profiles'
+            referencedColumns: ['id']
+          },
+          {
+            foreignKeyName: 'bids_project_fkey'
+            columns: ['project']
+            referencedRelation: 'projects'
+            referencedColumns: ['id']
           }
         ]
       }
@@ -82,22 +82,22 @@
         }
         Relationships: [
           {
-            foreignKeyName: "comments_commenter_fkey"
-            columns: ["commenter"]
-            referencedRelation: "profiles"
-            referencedColumns: ["id"]
-          },
-          {
-            foreignKeyName: "comments_project_fkey"
-            columns: ["project"]
-            referencedRelation: "projects"
-            referencedColumns: ["id"]
-          },
-          {
-            foreignKeyName: "comments_replying_to_fkey"
-            columns: ["replying_to"]
-            referencedRelation: "comments"
-            referencedColumns: ["id"]
+            foreignKeyName: 'comments_commenter_fkey'
+            columns: ['commenter']
+            referencedRelation: 'profiles'
+            referencedColumns: ['id']
+          },
+          {
+            foreignKeyName: 'comments_project_fkey'
+            columns: ['project']
+            referencedRelation: 'projects'
+            referencedColumns: ['id']
+          },
+          {
+            foreignKeyName: 'comments_replying_to_fkey'
+            columns: ['replying_to']
+            referencedRelation: 'comments'
+            referencedColumns: ['id']
           }
         ]
       }
@@ -111,7 +111,7 @@
           long_description: Json | null
           regranter_status: boolean
           stripe_connect_id: string | null
-          type: Database["public"]["Enums"]["profile_type"]
+          type: Database['public']['Enums']['profile_type']
           username: string
           website: string | null
         }
@@ -124,7 +124,7 @@
           long_description?: Json | null
           regranter_status?: boolean
           stripe_connect_id?: string | null
-          type?: Database["public"]["Enums"]["profile_type"]
+          type?: Database['public']['Enums']['profile_type']
           username: string
           website?: string | null
         }
@@ -137,7 +137,7 @@
           long_description?: Json | null
           regranter_status?: boolean
           stripe_connect_id?: string | null
-          type?: Database["public"]["Enums"]["profile_type"]
+          type?: Database['public']['Enums']['profile_type']
           username?: string
           website?: string | null
         }
@@ -145,7 +145,6 @@
       }
       project_topics: {
         Row: {
-<<<<<<< HEAD
           project_id: string
           topic_slug: string
         }
@@ -156,41 +155,19 @@
         Update: {
           project_id?: string
           topic_slug?: string
-=======
-          id: number
-          project_id: string
-          topic_title: string
-        }
-        Insert: {
-          id?: number
-          project_id: string
-          topic_title: string
-        }
-        Update: {
-          id?: number
-          project_id?: string
-          topic_title?: string
->>>>>>> 058ed810
-        }
-        Relationships: [
-          {
-            foreignKeyName: "project_topics_project_id_fkey"
-            columns: ["project_id"]
-            referencedRelation: "projects"
-            referencedColumns: ["id"]
-          },
-          {
-<<<<<<< HEAD
-            foreignKeyName: "project_topics_topic_slug_fkey"
-            columns: ["topic_slug"]
-            referencedRelation: "topics"
-            referencedColumns: ["slug"]
-=======
-            foreignKeyName: "project_topics_topic_title_fkey"
-            columns: ["topic_title"]
-            referencedRelation: "topics"
-            referencedColumns: ["title"]
->>>>>>> 058ed810
+        }
+        Relationships: [
+          {
+            foreignKeyName: 'project_topics_project_id_fkey'
+            columns: ['project_id']
+            referencedRelation: 'projects'
+            referencedColumns: ['id']
+          },
+          {
+            foreignKeyName: 'project_topics_topic_slug_fkey'
+            columns: ['topic_slug']
+            referencedRelation: 'topics'
+            referencedColumns: ['slug']
           }
         ]
       }
@@ -221,10 +198,10 @@
         }
         Relationships: [
           {
-            foreignKeyName: "project_transfers_project_id_fkey"
-            columns: ["project_id"]
-            referencedRelation: "projects"
-            referencedColumns: ["id"]
+            foreignKeyName: 'project_transfers_project_id_fkey'
+            columns: ['project_id']
+            referencedRelation: 'projects'
+            referencedColumns: ['id']
           }
         ]
       }
@@ -249,16 +226,16 @@
         }
         Relationships: [
           {
-            foreignKeyName: "project_votes_project_id_fkey"
-            columns: ["project_id"]
-            referencedRelation: "projects"
-            referencedColumns: ["id"]
-          },
-          {
-            foreignKeyName: "project_votes_voter_id_fkey"
-            columns: ["voter_id"]
-            referencedRelation: "profiles"
-            referencedColumns: ["id"]
+            foreignKeyName: 'project_votes_project_id_fkey'
+            columns: ['project_id']
+            referencedRelation: 'projects'
+            referencedColumns: ['id']
+          },
+          {
+            foreignKeyName: 'project_votes_voter_id_fkey'
+            columns: ['voter_id']
+            referencedRelation: 'profiles'
+            referencedColumns: ['id']
           }
         ]
       }
@@ -277,9 +254,9 @@
           round: string
           signed_agreement: boolean
           slug: string
-          stage: Database["public"]["Enums"]["project_stage"]
+          stage: Database['public']['Enums']['project_stage']
           title: string
-          type: Database["public"]["Enums"]["project_type"]
+          type: Database['public']['Enums']['project_type']
         }
         Insert: {
           approved?: boolean | null
@@ -295,9 +272,9 @@
           round: string
           signed_agreement?: boolean
           slug?: string
-          stage?: Database["public"]["Enums"]["project_stage"]
+          stage?: Database['public']['Enums']['project_stage']
           title?: string
-          type?: Database["public"]["Enums"]["project_type"]
+          type?: Database['public']['Enums']['project_type']
         }
         Update: {
           approved?: boolean | null
@@ -313,22 +290,22 @@
           round?: string
           signed_agreement?: boolean
           slug?: string
-          stage?: Database["public"]["Enums"]["project_stage"]
+          stage?: Database['public']['Enums']['project_stage']
           title?: string
-          type?: Database["public"]["Enums"]["project_type"]
-        }
-        Relationships: [
-          {
-            foreignKeyName: "projects_creator_fkey"
-            columns: ["creator"]
-            referencedRelation: "profiles"
-            referencedColumns: ["id"]
-          },
-          {
-            foreignKeyName: "projects_round_fkey"
-            columns: ["round"]
-            referencedRelation: "rounds"
-            referencedColumns: ["title"]
+          type?: Database['public']['Enums']['project_type']
+        }
+        Relationships: [
+          {
+            foreignKeyName: 'projects_creator_fkey'
+            columns: ['creator']
+            referencedRelation: 'profiles'
+            referencedColumns: ['id']
+          },
+          {
+            foreignKeyName: 'projects_round_fkey'
+            columns: ['round']
+            referencedRelation: 'rounds'
+            referencedColumns: ['title']
           }
         ]
       }
@@ -395,22 +372,22 @@
         }
         Relationships: [
           {
-            foreignKeyName: "stripe_txns_customer_id_fkey"
-            columns: ["customer_id"]
-            referencedRelation: "users"
-            referencedColumns: ["id"]
-          },
-          {
-            foreignKeyName: "stripe_txns_customer_id_fkey"
-            columns: ["customer_id"]
-            referencedRelation: "users"
-            referencedColumns: ["id"]
-          },
-          {
-            foreignKeyName: "stripe_txns_txn_id_fkey"
-            columns: ["txn_id"]
-            referencedRelation: "txns"
-            referencedColumns: ["id"]
+            foreignKeyName: 'stripe_txns_customer_id_fkey'
+            columns: ['customer_id']
+            referencedRelation: 'users'
+            referencedColumns: ['id']
+          },
+          {
+            foreignKeyName: 'stripe_txns_customer_id_fkey'
+            columns: ['customer_id']
+            referencedRelation: 'users'
+            referencedColumns: ['id']
+          },
+          {
+            foreignKeyName: 'stripe_txns_txn_id_fkey'
+            columns: ['txn_id']
+            referencedRelation: 'txns'
+            referencedColumns: ['id']
           }
         ]
       }
@@ -418,11 +395,7 @@
         Row: {
           data: Json | null
           description: Json | null
-<<<<<<< HEAD
           header_image_url: string
-=======
-          header_image_url: string | null
->>>>>>> 058ed810
           slug: string
           subtitle: string | null
           title: string
@@ -430,11 +403,7 @@
         Insert: {
           data?: Json | null
           description?: Json | null
-<<<<<<< HEAD
           header_image_url: string
-=======
-          header_image_url?: string | null
->>>>>>> 058ed810
           slug: string
           subtitle?: string | null
           title: string
@@ -442,11 +411,7 @@
         Update: {
           data?: Json | null
           description?: Json | null
-<<<<<<< HEAD
           header_image_url?: string
-=======
-          header_image_url?: string | null
->>>>>>> 058ed810
           slug?: string
           subtitle?: string | null
           title?: string
@@ -486,22 +451,22 @@
         }
         Relationships: [
           {
-            foreignKeyName: "txns_from_id_fkey"
-            columns: ["from_id"]
-            referencedRelation: "profiles"
-            referencedColumns: ["id"]
-          },
-          {
-            foreignKeyName: "txns_project_fkey"
-            columns: ["project"]
-            referencedRelation: "projects"
-            referencedColumns: ["id"]
-          },
-          {
-            foreignKeyName: "txns_to_id_fkey"
-            columns: ["to_id"]
-            referencedRelation: "profiles"
-            referencedColumns: ["id"]
+            foreignKeyName: 'txns_from_id_fkey'
+            columns: ['from_id']
+            referencedRelation: 'profiles'
+            referencedColumns: ['id']
+          },
+          {
+            foreignKeyName: 'txns_project_fkey'
+            columns: ['project']
+            referencedRelation: 'projects'
+            referencedColumns: ['id']
+          },
+          {
+            foreignKeyName: 'txns_to_id_fkey'
+            columns: ['to_id']
+            referencedRelation: 'profiles'
+            referencedColumns: ['id']
           }
         ]
       }
@@ -573,17 +538,17 @@
       create_transfer_grant:
         | {
             Args: {
-              project: Database["public"]["CompositeTypes"]["project_row"]
-              donor_comment: Database["public"]["CompositeTypes"]["comment_row"]
-              project_transfer: Database["public"]["CompositeTypes"]["transfer_row"]
-            }
-            Returns: undefined
-          }
-        | {
-            Args: {
-              project: Database["public"]["CompositeTypes"]["project_row"]
-              donor_comment: Database["public"]["CompositeTypes"]["comment_row"]
-              project_transfer: Database["public"]["CompositeTypes"]["transfer_row"]
+              project: Database['public']['CompositeTypes']['project_row']
+              donor_comment: Database['public']['CompositeTypes']['comment_row']
+              project_transfer: Database['public']['CompositeTypes']['transfer_row']
+            }
+            Returns: undefined
+          }
+        | {
+            Args: {
+              project: Database['public']['CompositeTypes']['project_row']
+              donor_comment: Database['public']['CompositeTypes']['comment_row']
+              project_transfer: Database['public']['CompositeTypes']['transfer_row']
               grant_amount: number
             }
             Returns: undefined
@@ -593,6 +558,7 @@
           approved: boolean
           project_id: string
           project_creator: string
+          admin_id?: string
           admin_id?: string
           admin_comment_content?: Json
         }
@@ -608,9 +574,15 @@
       }
       give_grant: {
         Args: {
-          project: Database["public"]["CompositeTypes"]["project_row"]
-          donor_comment: Database["public"]["CompositeTypes"]["comment_row"]
-          donation: Database["public"]["CompositeTypes"]["bid_row"]
+          project: Database['public']['CompositeTypes']['project_row']
+          donor_comment: Database['public']['CompositeTypes']['comment_row']
+          donation: Database['public']['CompositeTypes']['bid_row']
+        }
+        Returns: undefined
+      }
+      reject_grant: {
+        Args: {
+          project_id: string
         }
         Returns: undefined
       }
@@ -656,16 +628,16 @@
           }
     }
     Enums: {
-      bid_status: "deleted" | "pending" | "accepted" | "declined"
-      bid_type: "buy" | "sell" | "donate"
-      profile_type: "individual" | "org"
+      bid_status: 'deleted' | 'pending' | 'accepted' | 'declined'
+      bid_type: 'buy' | 'sell' | 'donate'
+      profile_type: 'individual' | 'org'
       project_stage:
-        | "active"
-        | "proposal"
-        | "not funded"
-        | "complete"
-        | "hidden"
-      project_type: "grant" | "cert"
+        | 'active'
+        | 'proposal'
+        | 'not funded'
+        | 'complete'
+        | 'hidden'
+      project_type: 'grant' | 'cert'
     }
     CompositeTypes: {
       bid_row: {
@@ -694,8 +666,8 @@
         min_funding: number
         funding_goal: number
         founder_portion: number
-        type: Database["public"]["Enums"]["project_type"]
-        stage: Database["public"]["Enums"]["project_stage"]
+        type: Database['public']['Enums']['project_type']
+        stage: Database['public']['Enums']['project_stage']
         round: string
         slug: string
       }
