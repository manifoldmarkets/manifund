--- conflicted
+++ resolved
@@ -1,12 +1,8 @@
 import { Database } from '@/db/database.types'
 import { createAdminClient } from '@/pages/api/_db'
 import { SupabaseClient, User } from '@supabase/supabase-js'
-<<<<<<< HEAD
+import { Profile } from './profile'
 import { Project, TOTAL_SHARES } from './project'
-=======
-import { Profile } from './profile'
-import { Project } from './project'
->>>>>>> 6982682e
 
 export type Txn = Database['public']['Tables']['txns']['Row']
 export type TxnAndProject = Txn & { projects?: Project }
@@ -45,7 +41,6 @@
   return data as TxnAndProject[]
 }
 
-<<<<<<< HEAD
 export async function makeTrade(
   buyer: string,
   seller: string,
@@ -80,7 +75,8 @@
     }
   }
   addUSDTxn()
-=======
+}
+
 export async function getTxnsByProject(
   supabase: SupabaseClient,
   project: string
@@ -93,5 +89,4 @@
     throw error
   }
   return data as TxnAndProfiles[]
->>>>>>> 6982682e
 }