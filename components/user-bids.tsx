--- conflicted
+++ resolved
@@ -130,11 +130,7 @@
   }
 }
 
-<<<<<<< HEAD
-function BuySellTag(props: { bidType: 'buy' | 'sell' | 'donate' }) {
-=======
 function BuySellTag(props: { bidType: Bid['type'] }) {
->>>>>>> 43056e1b
   const { bidType } = props
   const tagText = bidType === 'buy' ? 'BUY' : 'SELL'
   const tagColor = bidType === 'buy' ? 'bg-emerald-100' : 'bg-rose-100'
