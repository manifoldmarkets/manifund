--- conflicted
+++ resolved
@@ -4,57 +4,12 @@
 import clsx from 'clsx'
 import { DisplayMention } from './user-mention/mention-extension'
 import { generateReact } from './tiptap-utils'
-<<<<<<< HEAD
-import Placeholder from '@tiptap/extension-placeholder'
-import useLocalStorage, {
-  clearLocalStorageItem,
-} from '@/hooks/use-local-storage'
-import { noop } from 'lodash'
-import { useRouter } from 'next/navigation'
-import { Button } from './button'
-
-export function useTextEditor(
-  defaultContent?: any,
-  key?: string,
-  placeholder?: string,
-  className?: string
-) {
-  const [content, saveContent] = useLocalStorage(defaultContent, key)
-
-  const editor = useEditor({
-    editorProps: {
-      attributes: {
-        class: clsx(
-          proseClass('md'),
-          'py-[.5em] px-4 h-full bg-white border border-gray-300 rounded-md min-h-[5em] focus:outline-orange-500',
-          className
-        ),
-      },
-    },
-    onUpdate: !key
-      ? noop
-      : ({ editor }) => {
-          saveContent(editor.getJSON())
-        },
-    extensions: [
-      StarterKit,
-      DisplayLink,
-      DisplayMention,
-      Placeholder.configure({
-        placeholder,
-        emptyEditorClass:
-          'before:content-[attr(data-placeholder)] before:text-gray-500 before:float-left before:h-0 cursor-text',
-      }),
-    ],
-    content: (key && content ? content : '') ?? defaultContent,
-  })
-  return editor
-}
-=======
 import { DisplayLink } from '@/utils/use-text-editor'
 import { LinkIcon, ListBulletIcon } from '@heroicons/react/20/solid'
 import { proseClass } from '@/utils/use-text-editor'
->>>>>>> cfc3edf2
+import { useRouter } from 'next/navigation'
+import { clearLocalStorageItem } from '@/hooks/use-local-storage'
+import { Button } from './button'
 
 export function TextEditor(props: {
   editor: Editor | null
@@ -163,15 +118,7 @@
       {jsxContent}
     </div>
   )
-<<<<<<< HEAD
 }
-
-export const DisplayLink = Link.extend({
-  renderHTML({ HTMLAttributes }) {
-    delete HTMLAttributes.class // Only use our classes (don't duplicate on paste)
-    return ['a', mergeAttributes(HTMLAttributes, { class: linkClass }), 0]
-  },
-})
 
 export function ResetEditor(props: {
   storageKey: string
@@ -193,6 +140,4 @@
       Reset editor
     </Button>
   )
-=======
->>>>>>> cfc3edf2
 }