--- conflicted
+++ resolved
@@ -9,16 +9,8 @@
   const { buttonText, className } = props
   return (
     <Link
-<<<<<<< HEAD
-      href="/login"
+      href={`/login?redirect=${window.location.pathname}`}
       className={clsx(buttonClass('xl', 'gradient'), className)}
-=======
-      href={`/login?redirect=${window.location.pathname}`}
-      className={clsx(
-        buttonClass('xl', 'gradient'),
-        'mx-auto mt-4 max-w-md bg-gradient-to-r'
-      )}
->>>>>>> d384057d
     >
       {buttonText}
     </Link>
