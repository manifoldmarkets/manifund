import clsx from 'clsx'
import * as RxSlider from '@radix-ui/react-slider'
import { ReactNode } from 'react'

const colors = {
  emerald: ['bg-emerald-400', 'focus:outline-emerald-600/30 bg-emerald-600'],
  rose: ['bg-rose-400', 'focus:outline-rose-600/30 bg-rose-600'],
  orange: ['bg-orange-300', 'focus:outline-orange-500/30 bg-orange-500'],
  gray: ['bg-gray-300', 'focus:outline-gray-500/30 bg-gray-500'],
} as const

export function Slider(props: {
  amount: number
  onChange: (newAmount: number) => void
  min?: number
  max?: number
  step?: number
  marks?: { value: number; label: string }[]
  rangeColor?: keyof typeof colors
  trackColor?: keyof typeof colors
  className?: string
  disabled?: boolean
}) {
  const {
    amount,
    onChange,
    min = 0,
    max = 100,
    step,
    marks,
    className,
    disabled,
    rangeColor = 'orange',
    trackColor = 'gray',
  } = props
  const [rangeClass, thumbClass] = colors[rangeColor]
  const [trackClass, inactiveMarkClass] = colors[trackColor]

  return (
    <RxSlider.Root
      className={clsx(
        className,
        'relative flex h-5 w-full touch-none select-none items-center'
      )}
<<<<<<< HEAD
      value={[amount]}
      onValueChange={([val]) => onChange(val)}
      min={min}
      max={max}
      step={step}
      disabled={disabled}
    >
      <Track trackClass={trackClass} rangeClass={rangeClass}>
        <div className="absolute left-2.5 right-2.5 h-full">
          {marks?.map(({ value, label }) => (
            <div
              className="absolute top-1/2 -translate-x-1/2 -translate-y-1/2"
              style={{ left: `${value / max * 100}%` }}
              key={value}
            >
              <div
                className={clsx(
                  amount >= value ? thumbClass : inactiveMarkClass,
                  'h-2 w-2 rounded-full'
                )}
              />
              <span className="absolute left-1/2 top-4 -translate-x-1/2 text-xs text-gray-400">
                {label}
              </span>
            </div>
          ))}
        </div>
      </Track>
      <Thumb className={clsx(thumbClass, disabled ? '!h-2 !w-2' : '')} />
    </RxSlider.Root>
  )
}

const Track = (props: {
  rangeClass: string
  trackClass: string
  children?: ReactNode
}) => {
  const { rangeClass, trackClass, children } = props
  return (
    <RxSlider.Track
      className={clsx('relative h-1 grow rounded-full', trackClass)}
    >
      <RxSlider.Range
        className={clsx(rangeClass, 'absolute h-full rounded-full')}
      />
      {children}
    </RxSlider.Track>
=======
      railStyle={{ height: 4, top: 4 }}
      trackStyle={{ height: 4, top: 4 }}
      handleStyle={{
        height: 24,
        width: 24,
        opacity: 1,
        border: 'none',
        boxShadow: 'none',
        top: -0.5,
      }}
      {...rest}    />
>>>>>>> 27dbda82
  )
}

const Thumb = (props: { className: string }) => (
  <RxSlider.Thumb
    className={clsx(
      props.className,
      'relative block h-4 w-4 cursor-grab rounded-full outline outline-4 outline-transparent transition-colors active:cursor-grabbing'
    )}
  />
)<|MERGE_RESOLUTION|>--- conflicted
+++ resolved
@@ -42,7 +42,6 @@
         className,
         'relative flex h-5 w-full touch-none select-none items-center'
       )}
-<<<<<<< HEAD
       value={[amount]}
       onValueChange={([val]) => onChange(val)}
       min={min}
@@ -55,7 +54,7 @@
           {marks?.map(({ value, label }) => (
             <div
               className="absolute top-1/2 -translate-x-1/2 -translate-y-1/2"
-              style={{ left: `${value / max * 100}%` }}
+              style={{ left: `${(value / max) * 100}%` }}
               key={value}
             >
               <div
@@ -91,19 +90,6 @@
       />
       {children}
     </RxSlider.Track>
-=======
-      railStyle={{ height: 4, top: 4 }}
-      trackStyle={{ height: 4, top: 4 }}
-      handleStyle={{
-        height: 24,
-        width: 24,
-        opacity: 1,
-        border: 'none',
-        boxShadow: 'none',
-        top: -0.5,
-      }}
-      {...rest}    />
->>>>>>> 27dbda82
   )
 }
 
