'use client'
import { Bid } from '@/db/bid'
import { Profile } from '@/db/profile'
import { formatLargeNumber, formatMoney } from '@/utils/formatting'
import { getAmountRaised } from '@/utils/math'
import { FullProject, Project, ProjectTransfer } from '@/db/project'
import Link from 'next/link'
import { CheckBadgeIcon } from '@heroicons/react/24/solid'
import { Txn } from '@/db/txn'
import { ProgressBar } from './progress-bar'
import { Col } from './layout/col'
import {
  ChatBubbleLeftEllipsisIcon,
  UserIcon,
  CurrencyDollarIcon,
} from '@heroicons/react/24/solid'
import { orderBy, uniq } from 'lodash'
import { RoundTag, Tag } from './tags'
import { UserAvatarAndBadge } from './user-link'
import { DataBox } from './data-box'
import { Round } from '@/db/round'
import { Card } from './card'
import { Row } from './layout/row'
import { Tooltip } from './tooltip'
<<<<<<< HEAD
import { getSponsoredAmount } from '@/utils/constants'
=======
import { EnvelopeIcon } from '@heroicons/react/24/solid'
>>>>>>> 4e2cdaff

export function ProjectCard(props: {
  project: FullProject
  creator: Profile
  numComments: number
  bids: Bid[]
  txns: Txn[]
<<<<<<< HEAD
  valuation?: number
  hideRound?: boolean
=======
  valuation: number
  creatorEmail?: string
>>>>>>> 4e2cdaff
}) {
  const { creator, project, numComments, bids, txns, valuation, hideRound } =
    props
  const amountRaised = getAmountRaised(project, bids, txns)
  const firstDonorId =
    project.stage === 'proposal'
      ? orderBy(bids, 'created_at', 'asc')[0]?.bidder
      : orderBy(txns, 'created_at', 'asc')[0]?.from_id
  const contributorIds =
    project.stage === 'proposal'
      ? bids.map((bid) => bid.bidder)
      : txns.filter((txn) => txn.token === 'USD').map((txn) => txn.from_id)
  const numContributors = uniq(contributorIds).length
  const regrantorInitiated = getSponsoredAmount(firstDonorId ?? '') > 0
  return (
    <Card className="px-4 pb-2 pt-1">
      <Col className="h-full justify-between">
        <ProjectCardHeader
          round={project.rounds}
          projectType={project.type}
          creator={creator}
          valuation={project.stage !== 'not funded' ? valuation : undefined}
          regrantorInitiated={regrantorInitiated}
          hideRound={hideRound}
        />
        <Link
          href={`/projects/${project.slug}`}
          className="group flex flex-1 flex-col justify-between hover:cursor-pointer"
        >
          <div className="mt-2 mb-4">
            <h1 className="text-xl font-semibold group-hover:underline">
              {project.title}
            </h1>
            <p className="font-light text-gray-500">{project.blurb}</p>
          </div>
        </Link>
        <Col className="gap-1">
          {(project.stage === 'proposal' ||
            (project.stage === 'active' &&
              amountRaised < project.funding_goal)) && (
            <Row className="flex-1 items-center gap-1">
              <ProgressBar
                fundingGoal={project.funding_goal}
                minFunding={project.min_funding}
                amountRaised={amountRaised}
              />
              <p className="rounded-xl bg-orange-100 py-0.5 px-1.5 text-center text-sm font-bold text-orange-600">
                {formatMoney(project.funding_goal)}
              </p>
            </Row>
          )}
          <ProjectCardData
            numContributions={numContributors}
            numComments={numComments}
            amountRaised={amountRaised}
            projectSlug={project.slug}
          />
        </Col>
      </Col>
    </Card>
  )
}

function ProjectCardData(props: {
  numComments: number
  numContributions: number
  amountRaised: number
  projectSlug: string
}) {
  const { numComments, numContributions, amountRaised, projectSlug } = props
  return (
    <Row className="justify-between text-sm">
      <Row className="items-center gap-1">
        <CurrencyDollarIcon className="h-4 w-4 text-gray-400" />
        <span className="text-gray-400">{formatLargeNumber(amountRaised)}</span>
      </Row>
      {numContributions > 0 && (
        <Row className="items-center gap-1">
          <UserIcon className="h-4 w-4 text-gray-400" />
          <span className="text-gray-400">{numContributions}</span>
        </Row>
      )}
      <Link href={`/projects/${projectSlug}#tabs`}>
        <Row className="items-center gap-1">
          <ChatBubbleLeftEllipsisIcon className="h-4 w-4 text-gray-400" />
          <span className="text-gray-400">{numComments}</span>
        </Row>
      </Link>
    </Row>
  )
}

export function ProjectCardHeader(props: {
  round: Round
  creator: Profile
  projectType: Project['type']
  projectTransfer?: ProjectTransfer
  valuation?: number
<<<<<<< HEAD
  regrantorInitiated?: boolean
  hideRound?: boolean
=======
  creatorEmail?: string
>>>>>>> 4e2cdaff
}) {
  const {
    round,
    creator,
    valuation,
    projectTransfer,
    projectType,
<<<<<<< HEAD
    regrantorInitiated,
    hideRound,
  } = props
  return (
    <Row className="mt-1 items-start justify-between">
      <div>
        {!hideRound && (
          <RoundTag roundTitle={round.title} roundSlug={round.slug} />
        )}
=======
    creatorEmail,
  } = props
  return (
    <Row className="justify-between">
      <div className="mt-1">
        <RoundTag roundTitle={round.title} roundSlug={round.slug} />
>>>>>>> 4e2cdaff
        <div className="h-1" />
        <Row className="items-center gap-1">
          <UserAvatarAndBadge profile={creator} />
          {creatorEmail && (
            <Tooltip text="Copy creator email">
              <EnvelopeIcon
                className="relative h-4 w-4 cursor-pointer stroke-2 text-orange-600"
                onClick={async () => {
                  await navigator.clipboard.writeText(creatorEmail)
                }}
              />
            </Tooltip>
          )}
        </Row>
        {projectTransfer && (
          <Row className="gap-1">
            <Tag text={'PENDING TRANSFER'} className="mt-1" color="orange" />
            <Col className="relative top-0.5 justify-center text-sm text-gray-500">
              to {projectTransfer.recipient_name}
            </Col>
          </Row>
        )}
      </div>
      {projectType === 'cert' && valuation && !isNaN(valuation) ? (
        <Tooltip text="valuation">
          <p className="relative rounded-xl bg-orange-100 py-0.5 px-1.5 text-center text-sm font-bold text-orange-600">
            {formatMoney(valuation)}
          </p>
        </Tooltip>
      ) : null}
<<<<<<< HEAD
      {projectType === 'grant' && regrantorInitiated && (
        <Tooltip text="Regrantor initiated">
          <CheckBadgeIcon className="relative h-6 w-6 text-orange-500" />
        </Tooltip>
      )}
=======
>>>>>>> 4e2cdaff
    </Row>
  )
}<|MERGE_RESOLUTION|>--- conflicted
+++ resolved
@@ -22,11 +22,8 @@
 import { Card } from './card'
 import { Row } from './layout/row'
 import { Tooltip } from './tooltip'
-<<<<<<< HEAD
+import { EnvelopeIcon } from '@heroicons/react/24/solid'
 import { getSponsoredAmount } from '@/utils/constants'
-=======
-import { EnvelopeIcon } from '@heroicons/react/24/solid'
->>>>>>> 4e2cdaff
 
 export function ProjectCard(props: {
   project: FullProject
@@ -34,13 +31,9 @@
   numComments: number
   bids: Bid[]
   txns: Txn[]
-<<<<<<< HEAD
   valuation?: number
   hideRound?: boolean
-=======
-  valuation: number
   creatorEmail?: string
->>>>>>> 4e2cdaff
 }) {
   const { creator, project, numComments, bids, txns, valuation, hideRound } =
     props
@@ -139,22 +132,23 @@
   projectType: Project['type']
   projectTransfer?: ProjectTransfer
   valuation?: number
-<<<<<<< HEAD
   regrantorInitiated?: boolean
   hideRound?: boolean
-=======
   creatorEmail?: string
->>>>>>> 4e2cdaff
 }) {
   const {
     round,
+
     creator,
+
     valuation,
+
     projectTransfer,
+
     projectType,
-<<<<<<< HEAD
     regrantorInitiated,
     hideRound,
+    creatorEmail,
   } = props
   return (
     <Row className="mt-1 items-start justify-between">
@@ -162,14 +156,6 @@
         {!hideRound && (
           <RoundTag roundTitle={round.title} roundSlug={round.slug} />
         )}
-=======
-    creatorEmail,
-  } = props
-  return (
-    <Row className="justify-between">
-      <div className="mt-1">
-        <RoundTag roundTitle={round.title} roundSlug={round.slug} />
->>>>>>> 4e2cdaff
         <div className="h-1" />
         <Row className="items-center gap-1">
           <UserAvatarAndBadge profile={creator} />
@@ -200,14 +186,11 @@
           </p>
         </Tooltip>
       ) : null}
-<<<<<<< HEAD
       {projectType === 'grant' && regrantorInitiated && (
         <Tooltip text="Regrantor initiated">
           <CheckBadgeIcon className="relative h-6 w-6 text-orange-500" />
         </Tooltip>
       )}
-=======
->>>>>>> 4e2cdaff
     </Row>
   )
 }