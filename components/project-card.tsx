import { Bid } from '@/db/bid'
import { Profile } from '@/db/profile'
import { formatDate, formatLargeNumber } from '@/utils/formatting'
import {
  getProposalValuation,
  getActiveValuation,
  getPercentFunded,
} from '@/utils/math'
import { Project } from '@/db/project'
import Link from 'next/link'
import {
  EllipsisHorizontalCircleIcon,
  CalendarIcon,
  SparklesIcon,
} from '@heroicons/react/24/solid'
import { Txn } from '@/db/txn'
import { ProjectCardHeader } from './project-card-header'
import { ProgressBar } from './progress-bar'
import { Col } from './layout/col'
import { ChatBubbleLeftEllipsisIcon } from '@heroicons/react/24/outline'
import clsx from 'clsx'

export function ProjectCard(props: {
  project: Project
  creator: Profile
  numComments: number
  bids: Bid[]
  txns: Txn[]
}) {
  const { creator, project, numComments, bids, txns } = props
  const valuation =
    project.stage == 'proposal'
      ? formatLargeNumber(getProposalValuation(project))
      : formatLargeNumber(getActiveValuation(txns, project.founder_portion))
  return (
    <Col className="rounded-md border border-gray-200 bg-white px-4 pb-2 pt-1 shadow hover:bg-gray-100">
      <ProjectCardHeader
        round={project.round}
        creator={creator}
        valuation={valuation}
      />
      <Link
        href={`projects/${project.slug}`}
        className="group flex flex-1 flex-col justify-between hover:cursor-pointer"
      >
        <div className="mt-2 mb-4">
          <h1 className="text-xl font-semibold group-hover:underline">
            {project.title}
          </h1>
          <p className="font-light text-gray-500">{project.blurb}</p>
        </div>
        <ProjectCardFooter
          project={project}
          numComments={numComments}
          bids={bids}
        />
      </Link>
    </Col>
  )
}

function ProjectCardFooter(props: {
  project: Project
  numComments: number
  bids: Bid[]
}) {
  const { project, numComments, bids } = props
  let percentRaised = Math.min(getPercentFunded(bids, project.min_funding), 100)
  switch (project.stage) {
    case 'proposal':
      return (
        <div>
          <div className="flex justify-between">
            <div className="flex flex-col">
              {project.round !== 'ACX Mini-Grants' && (
                <span className="mb-1 text-gray-600">
                  <CalendarIcon className="relative bottom-0.5 mr-1 inline h-6 w-6 text-orange-500" />
                  Auction closes{' '}
                  <span className="text-black">
                    {formatDate(project.auction_close)}
                  </span>
                </span>
              )}

              <span className="mb-1 flex gap-1 text-gray-600">
<<<<<<< HEAD
                <EllipsisHorizontalCircleIcon className="h-6 w-6 text-orange-500" />
                <span className="text-black">{percentRaised}%</span>raised
=======
                <SparklesIcon
                  className={clsx(
                    'h-6 w-6 ',
                    percentRaised >= 0.005 ? 'text-orange-500' : 'text-gray-400'
                  )}
                />
                <span className="text-black">
                  {formatLargeNumber(percentRaised * 100)}%
                </span>
                raised
>>>>>>> c73dfeb1
              </span>
            </div>
            {numComments > 0 && (
              <div className="flex flex-row items-center gap-2">
                <ChatBubbleLeftEllipsisIcon className="h-6 w-6 text-gray-400" />
                <span className="text-gray-500">{numComments}</span>
              </div>
            )}
          </div>
          <ProgressBar percent={percentRaised} />
        </div>
      )
    default:
      return <div></div>
  }
}<|MERGE_RESOLUTION|>--- conflicted
+++ resolved
@@ -83,10 +83,6 @@
               )}
 
               <span className="mb-1 flex gap-1 text-gray-600">
-<<<<<<< HEAD
-                <EllipsisHorizontalCircleIcon className="h-6 w-6 text-orange-500" />
-                <span className="text-black">{percentRaised}%</span>raised
-=======
                 <SparklesIcon
                   className={clsx(
                     'h-6 w-6 ',
@@ -97,7 +93,6 @@
                   {formatLargeNumber(percentRaised * 100)}%
                 </span>
                 raised
->>>>>>> c73dfeb1
               </span>
             </div>
             {numComments > 0 && (
