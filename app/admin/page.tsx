--- conflicted
+++ resolved
@@ -12,11 +12,7 @@
 import { Donations } from './donations'
 import { listProjects } from '@/db/project'
 import { GrantVerdict } from './grant-verdict'
-<<<<<<< HEAD
 import { AddTags } from './add-tags'
-=======
-import { SetCloseDate } from './set-close-date'
->>>>>>> 2dade653
 
 export default async function Admin() {
   const supabase = createServerClient()
@@ -153,11 +149,7 @@
             <th>Title</th>
             <th>Creator</th>
             <th>Min funding</th>
-<<<<<<< HEAD
             <th>Add tag</th>
-=======
-            <th>Set close 6 weeks after creation</th>
->>>>>>> 2dade653
           </tr>
         </thead>
         <tbody>
@@ -167,17 +159,11 @@
                 <td className="max-w-sm overflow-hidden">{project.title}</td>
                 <td>{getName(project.creator)}</td>
                 <td>{project.min_funding}</td>
-<<<<<<< HEAD
                 <AddTags
                   projectId={project.id}
                   topicSlug={'gcr'}
-                  currentTopicSlugs={project.project_topics.map(
-                    (projectTopic) => projectTopic.topic_slug
-                  )}
+                  currentTopicSlugs={project.topics.map((topic) => topic.slug)}
                 />
-=======
-                <SetCloseDate project={project} />
->>>>>>> 2dade653
               </tr>
             )
           })}
