--- conflicted
+++ resolved
@@ -4,19 +4,9 @@
 import { Database } from '@/db/database.types'
 
 type Project = Database['public']['Tables']['projects']['Row']
-<<<<<<< HEAD
 export function CloseBidding(props: {project: Project}){
     const { project } = props
     return <Button onClick={() => closeBidding(project)}>Close Bidding</Button>
-=======
-export function CloseBidding(props: { project: Project }) {
-  const { project } = props
-  return (
-    <Button className="max-w-md" onClick={() => closeBidding(project)}>
-      Close Bidding
-    </Button>
-  )
->>>>>>> d37f360e
 }
 
 async function closeBidding(project: Project) {
