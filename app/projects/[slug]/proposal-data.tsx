import { ProgressBar } from '@/components/progress-bar'
import { Bid } from '@/db/bid'
import { Project } from '@/db/project'
import {
  formatDate,
  formatMoneyPrecise,
  showPrecision,
} from '@/utils/formatting'
import { getProposalValuation } from '@/utils/math'

export function ProposalData(props: { project: Project; bids: Bid[] }) {
  const { project, bids } = props
  const raised = bids.reduce((acc, bid) => acc + bid.amount, 0)
  const raisedString =
<<<<<<< HEAD
    raised > project.min_funding ? `>$${project.min_funding}` : `$${raised}`
  const percentRaised = (raised / project.min_funding) * 100
=======
    raised > project.min_funding
      ? `>` + formatMoneyPrecise(project.min_funding)
      : formatMoneyPrecise(raised)
  const percentRaised = raised / project.min_funding
>>>>>>> c73dfeb1
  const closeDate = new Date(formatDate(project.auction_close) + ' 23:59:59')
  const now = new Date()
  const daysLeft = datediff(now.getTime(), closeDate.getTime())
  return (
    <div>
      <div className="mb-4 flex justify-between">
        <div className="flex flex-col">
          <span className="text-xl font-bold text-orange-500">
            {raisedString}
          </span>
          <span className="text-sm text-gray-500">
            raised of ${project.min_funding} goal
          </span>
        </div>
        <div className="flex flex-col">
          <span className="text-xl font-bold text-orange-500">
            {showPrecision(daysLeft, 3)}
          </span>
          <span className="text-sm text-gray-500">days left to bid</span>
        </div>
        <div className="flex flex-col">
          <span className="text-xl font-bold text-orange-500">
            ${getProposalValuation(project)}
          </span>
          <span className="text-sm text-gray-500">minimum valuation</span>
        </div>
      </div>
      <ProgressBar percent={percentRaised} />
    </div>
  )
}

function datediff(first: number, second: number) {
  return Math.round(second - first) / (1000 * 60 * 60 * 24)
}<|MERGE_RESOLUTION|>--- conflicted
+++ resolved
@@ -12,15 +12,8 @@
   const { project, bids } = props
   const raised = bids.reduce((acc, bid) => acc + bid.amount, 0)
   const raisedString =
-<<<<<<< HEAD
     raised > project.min_funding ? `>$${project.min_funding}` : `$${raised}`
   const percentRaised = (raised / project.min_funding) * 100
-=======
-    raised > project.min_funding
-      ? `>` + formatMoneyPrecise(project.min_funding)
-      : formatMoneyPrecise(raised)
-  const percentRaised = raised / project.min_funding
->>>>>>> c73dfeb1
   const closeDate = new Date(formatDate(project.auction_close) + ' 23:59:59')
   const now = new Date()
   const daysLeft = datediff(now.getTime(), closeDate.getTime())
