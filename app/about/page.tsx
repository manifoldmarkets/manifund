--- conflicted
+++ resolved
@@ -63,13 +63,8 @@
     title: 'Impact markets',
     icon: <ArrowTrendingUpIcon className="h-6 w-6 stroke-2 text-white" />,
     description:
-<<<<<<< HEAD
-      'In the past, we ran two funding rounds using an impact market, which works like VC-funding, but for non-profits!',
-    href: '/about/impact-markets',
-=======
       'We run funding rounds where funders can invest in projects vying for charitable prizes - similar to a VC ecosystem.',
     href: '/about/impact-certificates',
->>>>>>> df2b9b07
   },
   {
     title: 'Open call',
