--- conflicted
+++ resolved
@@ -6,12 +6,8 @@
 import { Button } from '@/components/button'
 import { useRouter } from 'next/navigation'
 import { TOTAL_SHARES } from '@/db/project'
-<<<<<<< HEAD
-import { ResetEditor, TextEditor, useTextEditor } from '@/components/editor'
-=======
-import { TextEditor } from '@/components/editor'
+import { ResetEditor, TextEditor } from '@/components/editor'
 import { useTextEditor } from '@/utils/use-text-editor'
->>>>>>> cfc3edf2
 import Link from 'next/link'
 import { add, format, isAfter, isBefore } from 'date-fns'
 import { Col } from '@/components/layout/col'
