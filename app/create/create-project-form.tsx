'use client'

import { useSupabase } from '@/db/supabase-provider'
import { useEffect, useState } from 'react'
import { AmountInput, Input } from '@/components/input'
import { Button } from '@/components/button'
import { useRouter } from 'next/navigation'
import { TOTAL_SHARES } from '@/db/project'
import { ResetEditor, TextEditor } from '@/components/editor'
import { useTextEditor } from '@/hooks/use-text-editor'
import Link from 'next/link'
import { add, format, isAfter, isBefore } from 'date-fns'
import { Col } from '@/components/layout/col'
import { RequiredStar } from '@/components/tags'
import { clearLocalStorageItem } from '@/hooks/use-local-storage'
import { Row } from '@/components/layout/row'
import { Cause, MiniCause } from '@/db/cause'
import { SelectCauses } from '@/components/select-causes'
import { InvestmentStructurePanel } from '@/components/investment-structure'
import { Tooltip } from '@/components/tooltip'
import { SiteLink } from '@/components/site-link'
import { HorizontalRadioGroup } from '@/components/radio-group'
import { Checkbox } from '@/components/input'
import { usePartialUpdater } from '@/hooks/user-partial-updater'
import { ProjectParams } from '@/utils/upsert-project'
import questionBank from '../questions/questionBank.json'
import questionChoicesData from '../questions/questionChoices.json'
import { CheckCircleIcon } from '@heroicons/react/24/solid'
import { FUNDER_SLUGS } from '@/utils/constants'

interface QuestionsData {
  id: string
  question: string
  description: string
}

const questions = questionBank as QuestionsData[]
const questionChoices = questionChoicesData as { [key: string]: string[] }

var DESCRIPTION_OUTLINE = `
<h3>Project summary</h3>
</br>
<h3>What are this project's goals and how will you achieve them?</h3>
</br>
<h3>How will this funding be used?</h3>
</br>
<h3>Who is on your team and what's your track record on similar projects?</h3>
</br>
<h3>What are the most likely causes and outcomes if this project fails? (premortem)</h3>
</br>
<h3>What other funding are you or your project getting?</h3>
</br>
`

const addQuestionsToDescription = (
  selectedCauses: string[],
  descriptionOutline: string
) => {
  const addedQuestions = selectedCauses.reduce((set, cause) => {
    const causeQuestionIds = questionChoices[cause] || []
    causeQuestionIds.forEach((questionId) => set.add(questionId))
    return set
  }, new Set<string>())

  addedQuestions.forEach((questionId) => {
    const question = questions.find((q) => q.id === questionId)
    if (question) {
      const formattedDescription = question.description.replace(/\n/g, '<br>')
      descriptionOutline += `
        <h3>${question.question}</h3>
        <p>${formattedDescription}</p>
        </br>
      `
    }
  })

  return descriptionOutline
}

const DESCRIPTION_KEY = 'ProjectDescription'

export function CreateProjectForm(props: { causesList: Cause[] }) {
  const { causesList } = props
  const [projectParams, updateProjectParams] = usePartialUpdater<ProjectParams>(
    {
      title: '',
      subtitle: '',
      verdictDate: format(add(new Date(), { months: 1 }), 'yyyy-MM-dd'),
      location: '',
      selectedCauses: [],
      selectedPrize: null,
      founderPercent: 50,
      agreedToTerms: false,
      lobbying: false,
    }
  )
  const [isSubmitting, setIsSubmitting] = useState<boolean>(false)
  const [isLTFFSelected, setIsLTFFSelected] = useState(false)
  const [isEAIFSelected, setIsEAIFSelected] = useState(false)

  const editor = useTextEditor(DESCRIPTION_OUTLINE, DESCRIPTION_KEY)
  const [madeChanges, setMadeChanges] = useState<boolean>(false)
  useEffect(() => {
    if (editor && !editor.isDestroyed) {
      editor.on('update', () => {
        setMadeChanges(true)
      })
    }
  }, [editor])
  useEffect(() => {
    updateProjectParams({
      founderPercent:
        (1 -
          (projectParams.selectedPrize?.cert_params?.defaultInvestorShares ??
            0) /
            TOTAL_SHARES) *
        100,
    })
    if (!madeChanges) {
      let descriptionOutline =
        projectParams.selectedPrize?.project_description_outline ??
        DESCRIPTION_OUTLINE

      descriptionOutline = addQuestionsToDescription(
        projectParams.selectedCauses.map((cause) => cause.slug),
        descriptionOutline
      )

      editor?.commands.setContent(descriptionOutline)
      setMadeChanges(false)
    }
  }, [projectParams.selectedPrize, projectParams.selectedCauses])

  const selectablePrizeCauses = causesList.filter(
    (cause) => cause.open && cause.prize
  )
  const selectableCauses = causesList.filter(
    (cause) => cause.open && !cause.prize && !FUNDER_SLUGS.includes(cause.slug)
  )
  const funderCauses = causesList.filter((cause) =>
    FUNDER_SLUGS.includes(cause.slug)
  )

  const minMinFunding = projectParams.selectedPrize?.cert_params
    ? projectParams.selectedPrize.cert_params.minMinFunding
    : 500
  const certParams = projectParams.selectedPrize?.cert_params ?? null
  const errorMessage = getCreateProjectErrorMessage(
    projectParams,
    minMinFunding
  )

  const router = useRouter()
  const handleSubmit = async () => {
    setIsSubmitting(true)
    const finalDescription = editor?.getJSON() ?? '<p>No description</p>'
    const response = await fetch('/api/create-project', {
      method: 'POST',
      headers: {
        'Content-Type': 'application/json',
      },
      body: JSON.stringify({ ...projectParams, description: finalDescription }),
    })
    const newProject = await response.json()
    router.push(`/projects/${newProject.slug}`)
    clearLocalStorageItem(DESCRIPTION_KEY)
    setIsSubmitting(false)
  }

  const { session } = useSupabase()
  const user = session?.user
  if (!user) {
    return (
      <div>
        <Link href="/login" className="text-orange-500 hover:text-orange-600">
          Log in
        </Link>{' '}
        to create a project!
      </div>
    )
  }
  return (
    <Col className="gap-4 p-5">
      <div className="flex flex-col md:flex-row md:justify-between">
        <h1 className="text-3xl font-bold">Propose a project</h1>
      </div>
      <Col className="gap-1">
        {/* <label>I am applying for...</label>
        <p className="text-sm text-gray-600">
          Select &quot;a regular grant&quot; by default. The other options are
          specific prizes that you can learn more about{' '}
          <SiteLink followsLinkClass href="/causes">
            here
          </SiteLink>
          .
        </p>
<<<<<<< HEAD
        <HorizontalRadioGroup
          value={projectParams.selectedPrize?.slug ?? 'grant'}
          onChange={(value) =>
            updateProjectParams({
              selectedPrize:
                value === 'grant'
                  ? null
                  : selectablePrizeCauses.find(
                      (cause) => cause.slug === value
                    ) ?? null,
            })
          }
          options={{
            grant: 'A regular grant',
            ...Object.fromEntries(
              selectablePrizeCauses.map((cause) => [cause.slug, cause.title])
            ),
          }}
        /> */}
=======

        <Row className="items-start">
          <Checkbox
            checked={projectParams.selectedCauses.some(
              (cause) => cause.slug === 'ltff'
            )}
            onChange={(event) => {
              const { checked } = event.target
              const ltffCause = causesList.find(
                (cause) => cause.slug === 'ltff'
              )
              updateProjectParams({
                selectedCauses: checked
                  ? [...projectParams.selectedCauses, ltffCause]
                  : projectParams.selectedCauses.filter(
                      (cause) => cause.slug !== 'ltff'
                    ),
              })
              setIsLTFFSelected(checked)
            }}
          />
          <span className="ml-3 mt-0.5 text-sm leading-tight">
            <span className="font-bold">LTFF Grant</span>
          </span>
        </Row>
        <Row className="items-start">
          <Checkbox
            checked={projectParams.selectedCauses.some(
              (cause) => cause.slug === 'eaif'
            )}
            onChange={(event) => {
              const { checked } = event.target
              const eaifCause = causesList.find(
                (cause) => cause.slug === 'eaif'
              )
              updateProjectParams({
                selectedCauses: checked
                  ? [...projectParams.selectedCauses, eaifCause]
                  : projectParams.selectedCauses.filter(
                      (cause) => cause.slug !== 'eaif'
                    ),
              })
              setIsEAIFSelected(checked)
            }}
          />
          <span className="ml-3 mt-0.5 text-sm leading-tight">
            <span className="font-bold">EAIF Grant</span>
          </span>
        </Row>

        <div>
          <h3>Selected Causes:</h3>
          <ul>
            {projectParams.selectedCauses.map((cause) => (
              <li key={cause.title}>{cause.title}</li>
            ))}
          </ul>
        </div>
>>>>>>> de8769e5
      </Col>
      <Col className="gap-1">
        <label htmlFor="title">
          Title
          <RequiredStar />
        </label>
        <Col>
          <Input
            type="text"
            id="title"
            autoComplete="off"
            maxLength={80}
            value={projectParams.title}
            onChange={(event) =>
              updateProjectParams({ title: event.target.value })
            }
          />
          <span className="text-right text-xs text-gray-600">
            Maximum 80 characters
          </span>
        </Col>
      </Col>

      <Col className="gap-1">
        <label htmlFor="subtitle">Subtitle</label>
        <Col>
          <Input
            type="text"
            id="subtitle"
            autoComplete="off"
            maxLength={160}
            value={projectParams.subtitle ?? ''}
            onChange={(event) =>
              updateProjectParams({ subtitle: event.target.value })
            }
          />
          <span className="text-right text-xs text-gray-600">
            Maximum 160 characters
          </span>
        </Col>
      </Col>

      <Col className="gap-2">
        <label>Common app funders</label>
        <p className="text-sm text-gray-500">
          Choose additional funders to review your project. Funders may ask
          supplemental questions.
        </p>

        <SelectCauses
          causesList={funderCauses}
          selectedCauses={projectParams.selectedCauses}
          setSelectedCauses={(newCauses: MiniCause[]) =>
            updateProjectParams({ selectedCauses: newCauses })
          }
        />
        {projectParams.selectedCauses.map((c) => c.slug).includes('ltff') && (
          <div className="mb-4 mt-2">
            <h2 className="text-lg">
              <CheckCircleIcon className="mr-2 inline-block h-6 w-6 text-orange-500" />
              Applying to{' '}
              <SiteLink
                followsLinkClass
                className="text-orange-500"
                href="https://funds.effectivealtruism.org/funds/far-future"
              >
                Long-Term Future Fund
              </SiteLink>
            </h2>
            <p className="text-sm text-gray-800">
              Funds people or projects that aim to improve the long-term future,
              such as by reducing risks from artificial intelligence and
              engineered pandemics
            </p>
          </div>
        )}
        {projectParams.selectedCauses.map((c) => c.slug).includes('eaif') && (
          <div className="mb-4 mt-2">
            <h2 className="text-lg">
              <CheckCircleIcon className="mr-2 inline-block h-6 w-6 text-orange-500" />
              Applying to{' '}
              <SiteLink
                followsLinkClass
                className="text-orange-500"
                href="https://funds.effectivealtruism.org/funds/ea-community"
              >
                EA Infrastructure Fund
              </SiteLink>
            </h2>
            <p className="text-sm text-gray-800">
              Funds organizations or people that aim to grow or improve the
              effective altruism community
            </p>
          </div>
        )}
      </Col>

      <Col className="gap-1">
        <Row className="items-center justify-between">
          <label>
            Project description
            <RequiredStar />
          </label>
          <ResetEditor
            storageKey={DESCRIPTION_KEY}
            editor={editor}
            defaultContent={
              projectParams.selectedPrize?.project_description_outline ??
              DESCRIPTION_OUTLINE
            }
          />
        </Row>
        <p className="text-sm text-gray-500">
          Rich text supported, with formatting{' '}
          <SiteLink
            followsLinkClass
            className="text-orange-500"
            href="https://www.notion.so/help/keyboard-shortcuts#markdown-style"
          >
            like Notion
          </SiteLink>{' '}
          for links, bullet points, headings, images and more.
        </p>
        <TextEditor editor={editor} />
      </Col>
      {(!projectParams.selectedPrize || certParams?.proposalPhase) && (
        <Col className="gap-1">
          <label htmlFor="minFunding" className="mr-3 mt-4">
            Minimum funding (USD)
            <RequiredStar />
          </label>
          <p className="text-sm text-gray-600">
            The minimum amount of funding you need to start this project. If
            this amount is not reached, no funds will be sent. Due to the cost
            of approving grants and processing payments, we require this to be
            at least ${minMinFunding}.
          </p>
          <Col>
            <AmountInput
              id="minFunding"
              amount={projectParams.minFunding}
              onChangeAmount={(newMin) =>
                updateProjectParams({ minFunding: newMin })
              }
              placeholder={minMinFunding.toString()}
              error={
                projectParams.minFunding !== undefined &&
                projectParams.minFunding < minMinFunding
              }
              errorMessage={`Minimum funding must be at least $${minMinFunding}.`}
            />
          </Col>
        </Col>
      )}
      {!!certParams ? (
        <InvestmentStructurePanel
          minFunding={projectParams.minFunding ?? 0}
          founderPercent={projectParams.founderPercent}
          setFounderPercent={(newPercent: number) =>
            updateProjectParams({ founderPercent: newPercent })
          }
          certParams={certParams}
          agreedToTerms={projectParams.agreedToTerms}
          setAgreedToTerms={(newAgreedToTerms: boolean) => {
            updateProjectParams({ agreedToTerms: newAgreedToTerms })
          }}
        />
      ) : (
        <Col className="gap-1">
          <label htmlFor="fundingGoal">
            Funding goal (USD)
            <RequiredStar />
          </label>
          <p className="text-sm text-gray-600">
            Until this amount is raised, the project will be marked for donors
            as not fully funded. If this amount is different from your minimum
            funding, please explain in your project description what you could
            accomplish with the minimum funding and what you could accomplish
            with the full funding.
          </p>
          <AmountInput
            id="fundingGoal"
            amount={projectParams.fundingGoal}
            onChangeAmount={(newGoal) =>
              updateProjectParams({ fundingGoal: Number(newGoal) })
            }
            placeholder={minMinFunding.toString()}
            error={
              !!(
                projectParams.fundingGoal &&
                projectParams.minFunding &&
                (projectParams.fundingGoal < projectParams.minFunding ||
                  projectParams.fundingGoal <= 0)
              )
            }
            errorMessage="Funding goal must be greater than 0 and greater than or equal to your minimum funding."
          />
        </Col>
      )}
      {(!projectParams.selectedPrize || certParams?.proposalPhase) && (
        <Col className="gap-1">
          <label>
            Decision deadline
            <RequiredStar />
          </label>
          <p className="text-sm text-gray-600">
            After this deadline, if you have not reached your minimum funding
            bar, your application will close and you will not receive any money.
            This date cannot be more than 6 weeks after posting.
          </p>
          <Input
            type="date"
            value={projectParams.verdictDate ?? ''}
            onChange={(event) =>
              updateProjectParams({ verdictDate: event.target.value })
            }
          />
        </Col>
      )}
      <Col className="gap-1">
        <label>Cause areas</label>
        <SelectCauses
          causesList={selectableCauses}
          selectedCauses={projectParams.selectedCauses}
          setSelectedCauses={(newCauses: (MiniCause | undefined)[]) =>
            updateProjectParams({
              selectedCauses: newCauses.filter(
                (cause): cause is MiniCause => !!cause
              ),
            })
          } //added a type assertion to filter out any undefined values from the newCauses array before updating the selectedCauses property.
        />
      </Col>

      <Col className="gap-1">
        <label>
          In what countries are you and anyone else working on this located?
          <RequiredStar />
        </label>
        <p className="text-sm text-gray-600">
          This is for Manifund operations and will not be published.
        </p>
        <Input
          type="text"
          value={projectParams.location}
          onChange={(event) =>
            updateProjectParams({ location: event.target.value })
          }
        />
      </Col>

      <Row className="items-start">
        <Checkbox
          checked={projectParams.lobbying}
          onChange={(event) =>
            updateProjectParams({ lobbying: event.target.checked })
          }
        />
        <span className="ml-3 mt-0.5 text-sm leading-tight">
          <span className="font-bold">
            This project will engage in{' '}
            <a
              href="https://www.irs.gov/charities-non-profits/lobbying"
              className="text-orange-600 hover:underline"
            >
              lobbying
            </a>
            .
          </span>
          <span>
            {' '}
            Check this box if you will use this money to fund lobbying
            activities within the US or internationally.
          </span>
          <RequiredStar />
        </span>
      </Row>
      <Tooltip text={errorMessage}>
        <Button
          type="submit"
          className="w-full"
          disabled={!!errorMessage}
          loading={isSubmitting}
          onClick={handleSubmit}
        >
          Publish project
        </Button>
      </Tooltip>
    </Col>
  )
}

export function getCreateProjectErrorMessage(
  projectParams: ProjectParams,
  minMinFunding: number
) {
  if (projectParams.title === '') {
    return 'Your project needs a title.'
  } else if (
    projectParams.minFunding === null &&
    (!projectParams.selectedPrize ||
      projectParams.selectedPrize.cert_params?.proposalPhase)
  ) {
    return 'Your project needs a minimum funding amount.'
  } else if (
    projectParams.minFunding !== undefined &&
    projectParams.minFunding < minMinFunding &&
    (!projectParams.selectedPrize ||
      projectParams.selectedPrize.cert_params?.proposalPhase)
  ) {
    return `Your minimum funding must be at least $${minMinFunding}.`
  } else if (
    projectParams.selectedPrize &&
    projectParams.selectedPrize.cert_params?.adjustableInvestmentStructure &&
    !projectParams.agreedToTerms
  ) {
    return 'Please confirm that you agree to the investment structure.'
  } else if (
    projectParams.fundingGoal &&
    !projectParams.selectedPrize &&
    ((projectParams.minFunding &&
      projectParams.minFunding > projectParams.fundingGoal) ||
      projectParams.fundingGoal <= 0)
  ) {
    return 'Your funding goal must be greater than 0 and greater than or equal to your minimum funding goal.'
  } else if (
    isAfter(
      new Date(projectParams.verdictDate),
      add(new Date(), { weeks: 6 })
    ) ||
    isBefore(new Date(projectParams.verdictDate), new Date())
  ) {
    return 'Your application close date must be in the future but no more than 6 weeks from now.'
  } else if (
    (!projectParams.selectedPrize ||
      projectParams.selectedPrize.cert_params?.proposalPhase) &&
    !projectParams.verdictDate
  ) {
    return 'You need to set a decision deadline.'
  } else if (!projectParams.location) {
    return 'Please specify the location of your project.'
  } else {
    return null
  }
}<|MERGE_RESOLUTION|>--- conflicted
+++ resolved
@@ -194,7 +194,6 @@
           </SiteLink>
           .
         </p>
-<<<<<<< HEAD
         <HorizontalRadioGroup
           value={projectParams.selectedPrize?.slug ?? 'grant'}
           onChange={(value) =>
@@ -214,66 +213,6 @@
             ),
           }}
         /> */}
-=======
-
-        <Row className="items-start">
-          <Checkbox
-            checked={projectParams.selectedCauses.some(
-              (cause) => cause.slug === 'ltff'
-            )}
-            onChange={(event) => {
-              const { checked } = event.target
-              const ltffCause = causesList.find(
-                (cause) => cause.slug === 'ltff'
-              )
-              updateProjectParams({
-                selectedCauses: checked
-                  ? [...projectParams.selectedCauses, ltffCause]
-                  : projectParams.selectedCauses.filter(
-                      (cause) => cause.slug !== 'ltff'
-                    ),
-              })
-              setIsLTFFSelected(checked)
-            }}
-          />
-          <span className="ml-3 mt-0.5 text-sm leading-tight">
-            <span className="font-bold">LTFF Grant</span>
-          </span>
-        </Row>
-        <Row className="items-start">
-          <Checkbox
-            checked={projectParams.selectedCauses.some(
-              (cause) => cause.slug === 'eaif'
-            )}
-            onChange={(event) => {
-              const { checked } = event.target
-              const eaifCause = causesList.find(
-                (cause) => cause.slug === 'eaif'
-              )
-              updateProjectParams({
-                selectedCauses: checked
-                  ? [...projectParams.selectedCauses, eaifCause]
-                  : projectParams.selectedCauses.filter(
-                      (cause) => cause.slug !== 'eaif'
-                    ),
-              })
-              setIsEAIFSelected(checked)
-            }}
-          />
-          <span className="ml-3 mt-0.5 text-sm leading-tight">
-            <span className="font-bold">EAIF Grant</span>
-          </span>
-        </Row>
-
-        <div>
-          <h3>Selected Causes:</h3>
-          <ul>
-            {projectParams.selectedCauses.map((cause) => (
-              <li key={cause.title}>{cause.title}</li>
-            ))}
-          </ul>
-        </div>
->>>>>>> de8769e5
       </Col>
       <Col className="gap-1">
         <label htmlFor="title">
