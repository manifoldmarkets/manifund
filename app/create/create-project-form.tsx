--- conflicted
+++ resolved
@@ -81,7 +81,6 @@
     projectType === 'Impact certificate'
   ) {
     errorMessage = 'Your minimum funding must be greater than 0.'
-<<<<<<< HEAD
   } else if (
     (projectType === 'Grant application' && minFunding > fundingGoal) ||
     fundingGoal <= 0
@@ -95,11 +94,9 @@
   ) {
     errorMessage =
       'Your application close date must be no more than 6 weeks from now.'
-=======
   } else if (!agreedToTerms) {
     errorMessage =
       'Confirm that you have read, understand, and agree to the terms of issuing this certificate.'
->>>>>>> 62cecfc0
   } else {
     errorMessage = null
   }
@@ -362,14 +359,33 @@
                 />
               </Col>
             )}
-            <div className="m-3 rounded-md bg-orange-100 p-2 text-center text-sm font-medium text-orange-500 shadow-sm">
-              {genEquityPriceSummary(
-                sellingPortion,
-                auctionClose === null ? undefined : minFunding,
-                auctionClose === null ? initialValuation : undefined
-              )}
+          </Card>
+          <div className="mb-3 flex">
+            <div className="flex h-6 items-center">
+              <input
+                id="terms"
+                aria-describedby="terms-description"
+                name="terms"
+                type="checkbox"
+                className="h-4 w-4 rounded border-gray-300 text-orange-600 focus:ring-orange-600"
+                checked={agreedToTerms}
+                onChange={() => setAgreedToTerms(!agreedToTerms)}
+              />
             </div>
-          </Card>
+            <div className="ml-3 text-sm leading-6">
+              <label htmlFor="terms" className="font-medium text-gray-900">
+                Check this box to confirm that you understand and commit to the
+                following:
+              </label>{' '}
+              <span id="terms-description" className="text-gray-500">
+                {genEquityPriceSummary(
+                  sellingPortion,
+                  auctionClose === null ? undefined : minFunding,
+                  auctionClose === null ? initialValuation : undefined
+                )}
+              </span>
+            </div>
+          </div>
         </>
       ) : (
         <>
@@ -400,7 +416,6 @@
               />
             </Col>
           </Row>
-<<<<<<< HEAD
           {minFunding > 0 && (
             <Col>
               <div className="mb-3">
@@ -417,102 +432,6 @@
           )}
         </>
       )}
-=======
-        )}
-        {auctionClose !== null && (
-          <div className="mb-3">
-            <label htmlFor="auction-close">Auction Close Date: </label>
-            <Input
-              type="date"
-              value={auctionClose ?? ''}
-              disabled={round.title !== 'Independent'}
-              onChange={(event) => setAuctionClose(event.target.value)}
-            />
-          </div>
-        )}
-        <label htmlFor="founderPortion">
-          Portion of stake to be sold{' '}
-          <InfoTooltip text="What percent of the project's impact cert will be sold to investors? The rest will be kept by the founding team." />
-        </label>
-        <Row className="justify-center gap-5">
-          <Row className=" gap-1">
-            <Input
-              value={sellingPortion}
-              type="number"
-              onChange={(event) =>
-                setSellingPortion(Number(event.target.value))
-              }
-            ></Input>
-            <p className="relative top-3">%</p>
-          </Row>
-          <MySlider
-            marks={marks}
-            value={sellingPortion}
-            onChange={(value) => setSellingPortion(value as number)}
-            step={5}
-          />
-        </Row>
-        {auctionClose === null ? (
-          <Col>
-            <label htmlFor="valuation" className="mr-3">
-              Initial valuation (USD){' '}
-              <InfoTooltip text="Approximately our expected payout." />
-            </label>
-            <Input
-              type="number"
-              id="minFunding"
-              autoComplete="off"
-              required
-              value={initialValuation}
-              onChange={(event) =>
-                setInitialValuation(Number(event.target.value))
-              }
-            />
-          </Col>
-        ) : (
-          <Col>
-            <label htmlFor="minFunding">
-              Minimum funding (USD){' '}
-              <InfoTooltip text="The minimum amount of funding you need to start this project. If this amount isn't reached, no funds will be sent." />
-            </label>
-            <Input
-              type="number"
-              id="minFunding"
-              autoComplete="off"
-              required
-              value={minFunding ?? ''}
-              onChange={(event) => setMinFunding(Number(event.target.value))}
-            />
-          </Col>
-        )}
-      </Card>
-      <div className="mb-3 flex">
-        <div className="flex h-6 items-center">
-          <input
-            id="terms"
-            aria-describedby="terms-description"
-            name="terms"
-            type="checkbox"
-            className="h-4 w-4 rounded border-gray-300 text-orange-600 focus:ring-orange-600"
-            checked={agreedToTerms}
-            onChange={() => setAgreedToTerms(!agreedToTerms)}
-          />
-        </div>
-        <div className="ml-3 text-sm leading-6">
-          <label htmlFor="terms" className="font-medium text-gray-900">
-            Check this box to confirm that you understand and commit to the
-            following:
-          </label>{' '}
-          <span id="terms-description" className="text-gray-500">
-            {genEquityPriceSummary(
-              sellingPortion,
-              auctionClose === null ? undefined : minFunding,
-              auctionClose === null ? initialValuation : undefined
-            )}
-          </span>
-        </div>
-      </div>
->>>>>>> 62cecfc0
       <div className="mt-4 text-center text-rose-500">{errorMessage}</div>
       <Button
         className="mt-4"
