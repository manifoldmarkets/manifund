--- conflicted
+++ resolved
@@ -1,10 +1,6 @@
 'use client'
-<<<<<<< HEAD
-import { ResetEditor, TextEditor, useTextEditor } from '@/components/editor'
-=======
-import { TextEditor } from '@/components/editor'
+import { ResetEditor, TextEditor } from '@/components/editor'
 import { useTextEditor } from '@/utils/use-text-editor'
->>>>>>> cfc3edf2
 import { Checkbox, Input } from '@/components/input'
 import { Col } from '@/components/layout/col'
 import { useEffect, useState } from 'react'
