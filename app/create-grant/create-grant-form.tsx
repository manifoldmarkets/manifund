'use client'
import { ResetEditor, TextEditor, useTextEditor } from '@/components/editor'
import { Checkbox, Input } from '@/components/input'
import { Col } from '@/components/layout/col'
import { useEffect, useState } from 'react'
import { CheckIcon, ChevronUpDownIcon } from '@heroicons/react/24/outline'
import { Combobox } from '@headlessui/react'
import clsx from 'clsx'
import { MiniProfile } from '@/db/profile'
import { Row } from '@/components/layout/row'
import { Avatar } from '@/components/avatar'
import { Button } from '@/components/button'
import { useRouter } from 'next/navigation'
import { HorizontalRadioGroup } from '@/components/radio-group'
import { RequiredStar } from '@/components/tags'
<<<<<<< HEAD
import { clearLocalStorageItem } from '@/hooks/use-local-storage'
=======
import { Tooltip } from '@/components/tooltip'
>>>>>>> b2575761

const DESCRIPTION_OUTLINE = `
<h3>Project summary</h3>
</br>
<h3>What are this project's goals and how they be achieved?</h3>
</br>
<h3>How will this funding be used?</h3>
</br>
<h3>Who is on the team and what's their track record on similar projects?</h3>
</br>
<h3>What are the most likely causes and outcomes if this project fails? (premortem)</h3>
</br>
<h3>What other funding is this person or project getting?</h3>
</br>
`

const REASONING_OUTLINE = `
<h3>Main points in favor of this grant</h3>
</br>
<h3>Donor's main reservations</h3>
</br>
<h3>Process for deciding amount</h3>
</br>
<h3>Conflicts of interest</h3>
<p>Please disclose e.g. any romantic, professional, financial, housemate, or familial relationships you have with the grant recipient(s).</p>
</br>
`

export function CreateGrantForm(props: {
  profiles: MiniProfile[]
  maxDonation: number
}) {
  const { profiles, maxDonation } = props
  const [query, setQuery] = useState('')
  const filteredProfiles =
    query === ''
      ? profiles
      : profiles.filter((profile) => {
          return (
            profile.full_name.toLowerCase().includes(query.toLowerCase()) ||
            profile.username.toLowerCase().includes(query.toLowerCase())
          )
        })
  const [recipientOnManifund, setRecipientOnManifund] = useState(false)
  const [recipient, setRecipient] = useState<MiniProfile | null>(null)
  const [recipientEmail, setRecipientEmail] = useState('')
  const [recipientFullName, setRecipientFullName] = useState('')
  const [title, setTitle] = useState('')
  const [subtitle, setSubtitle] = useState('')
  const [fundingOption, setFundingOption] = useState('fullyFund')
  const [donorContribution, setDonorContribution] = useState<number | null>(
    null
  )
  const [fundingGoal, setFundingGoal] = useState<number | null>(null)
  const [minFunding, setMinFunding] = useState<number | null>(null)
  const [agreedToTerms, setAgreedToTerms] = useState(false)
  const [isSubmitting, setIsSubmitting] = useState(false)
  const descriptionEditor = useTextEditor(
    DESCRIPTION_OUTLINE,
    undefined,
    undefined,
    'GrantDescription'
  )
  const reasoningEditor = useTextEditor(
    REASONING_OUTLINE,
    undefined,
    undefined,
    'GrantReasoning'
  )
  const router = useRouter()

  const fundingOptions = {
    fullyFund: 'be fully funded',
    moreRoom: 'have room for more funding',
    needsMore: 'need more funding',
  }

  let recipientDoesExistError = false
  if (!recipientOnManifund) {
    if (
      profiles.find(
        (profile) =>
          profile.full_name === recipientFullName && recipientFullName !== ''
      )
    ) {
      recipientDoesExistError = true
    } else {
      recipientDoesExistError = false
    }
  }
  useEffect(() => {
    if (recipientOnManifund) {
      recipientDoesExistError = false
      setRecipient(
        profiles.find((profile) => profile.full_name === recipientFullName) ??
          null
      )
    }
  }, [recipientOnManifund, recipientFullName, profiles])

  useEffect(() => {
    if (fundingOption === 'fullyFund') {
      setFundingGoal(donorContribution)
      setMinFunding(donorContribution)
    } else if (fundingOption === 'moreRoom') {
      setMinFunding(donorContribution)
    }
  }, [fundingOption, donorContribution])

  let errorMessage = null
  if (!recipientOnManifund && !recipientFullName) {
    errorMessage = 'Please enter the name of the recipient.'
  } else if (!recipientOnManifund && !recipientEmail) {
    errorMessage = 'Please enter the email address of the recipient.'
  } else if (recipientOnManifund && recipient === null) {
    errorMessage = 'Please select the recipient.'
  } else if (!title) {
    errorMessage = 'Please enter a title for your grant.'
  } else if (!donorContribution || donorContribution <= 0) {
    errorMessage = 'Please enter a positive donation amount.'
  } else if (!minFunding || minFunding <= 0) {
    errorMessage = 'Please enter a positive minimum funding amount.'
  } else if (
    fundingGoal &&
    donorContribution &&
    fundingOption !== 'fullyFund' &&
    fundingGoal <= donorContribution
  ) {
    errorMessage =
      'The funding goal must be greater than your contribution. Otherwise, indicate that the project will be fully funded.'
  } else if (
    fundingGoal &&
    minFunding &&
    fundingOption === 'needsMore' &&
    fundingGoal <= minFunding
  ) {
    errorMessage = 'The funding goal must be greater than the minimum funding.'
  } else if (fundingOption === 'needsMore' && minFunding <= donorContribution) {
    errorMessage =
      'The minimum funding must be greater than your contribution. Otherwise, indicate that the project does not need more funding.'
  } else if (maxDonation < donorContribution) {
    errorMessage = `You currently have $${maxDonation} to give. If you would like to give a larger grant, you can add money to your account or raise more funds from other users on Manifund.`
  } else if (!agreedToTerms) {
    errorMessage =
      'Please confirm that you understand and agree to the terms of giving this grant.'
  } else {
    errorMessage = null
  }

  const handleSubmit = async () => {
    setIsSubmitting(true)
    const description = descriptionEditor?.getJSON()
    const donorNotes = reasoningEditor?.getJSON()
    const response = await fetch('/api/create-grant', {
      method: 'POST',
      headers: {
        'Content-Type': 'application/json',
      },
      body: JSON.stringify({
        title,
        subtitle,
        description,
        donorNotes,
        donorContribution,
        fundingGoal,
        minFunding,
        recipientEmail: recipientOnManifund ? undefined : recipientEmail,
        recipientName: recipientOnManifund ? undefined : recipientFullName,
        recipientUsername: recipientOnManifund
          ? recipient?.username
          : undefined,
      }),
    })
    const newProject = await response.json()
    setIsSubmitting(false)
    router.push(`/projects/${newProject.slug}`)
  }
  return (
    <Col className="gap-5 p-4">
      <div>
        <h1 className="text-2xl font-bold">Create grant</h1>
        <span className="my-1 text-sm text-gray-600">
          Use this form to give a grant for a project that is not already posted
          on Manifund. Note that all grants are public.{' '}
        </span>
        <span className="my-1 text-sm text-gray-600">
          We expect this writeup to take 0.5-2 hours, and ask that you take less
          time and include fewer details for small grants and spend more time
          and include more details for large grants.
        </span>
      </div>
      <Row
        className={clsx(
          recipientDoesExistError
            ? 'rounded-md border-2 border-rose-500 bg-rose-100 p-1'
            : ''
        )}
      >
        <Checkbox
          id="terms"
          aria-describedby="terms-description"
          name="terms"
          checked={recipientOnManifund}
          onChange={() => setRecipientOnManifund(!recipientOnManifund)}
        />
        <span className="ml-2 leading-6 text-gray-900">
          Recipient is already a user on Manifund.
        </span>
      </Row>
      {!recipientOnManifund && (
        <>
          <Col className="gap-1">
            <label htmlFor="recipientFullName">
              Recipient full name
              <RequiredStar />
            </label>
            <Input
              type="text"
              id="recipientFullName"
              value={recipientFullName}
              onChange={(event) => setRecipientFullName(event.target.value)}
            />
            {recipientDoesExistError && (
              <span className="text-sm text-rose-500">
                This person is already a user on Manifund.
              </span>
            )}
          </Col>
          <Col className="gap-1">
            <label htmlFor="recipientEmail">
              Recipient email
              <RequiredStar />
            </label>
            <Input
              type="text"
              id="recipientEmail"
              value={recipientEmail}
              onChange={(event) => setRecipientEmail(event.target.value)}
            />
          </Col>
        </>
      )}
      {recipientOnManifund && (
        <Col className="gap-1">
          <label>
            Recipient
            <RequiredStar />
          </label>
          <Combobox as="div" value={recipient} onChange={setRecipient}>
            <div className="relative">
              <Combobox.Input
                className="invalid:border-scarlet-500 invalid:text-scarlet-900 invalid:placeholder-scarlet-300 h-12 w-full rounded-md border border-gray-300 bg-white px-4 shadow-sm transition-colors focus:outline-none focus:ring-2 focus:ring-orange-500 disabled:cursor-not-allowed disabled:border-gray-200 disabled:bg-gray-50 disabled:text-gray-500"
                onChange={(event) => setQuery(event.target.value)}
                displayValue={(profile: MiniProfile | null) =>
                  profile?.full_name ?? ''
                }
              />
              <Combobox.Button className="absolute inset-y-0 right-0 flex items-center rounded-r-md px-2 focus:outline-none">
                <ChevronUpDownIcon
                  className="h-5 w-5 text-gray-400"
                  aria-hidden="true"
                />
              </Combobox.Button>
              {filteredProfiles.length > 0 && (
                <Combobox.Options className="absolute z-10 mt-1 max-h-60 w-full overflow-auto rounded-md bg-white py-1 text-base shadow-lg ring-1 ring-black ring-opacity-5 focus:outline-none sm:text-sm">
                  {filteredProfiles.map((profile) => (
                    <Combobox.Option
                      key={profile.username}
                      value={profile}
                      className={({ active }) =>
                        clsx(
                          'relative cursor-default select-none py-2 pl-3 pr-9',
                          active ? 'bg-orange-500 text-white' : 'text-gray-900'
                        )
                      }
                    >
                      {({ active, selected }) => (
                        <>
                          <Row className="gap-2">
                            <Avatar
                              avatarUrl={profile.avatar_url}
                              username={profile.username}
                              size={'xs'}
                              className="relative bottom-0.5"
                            />
                            <span
                              className={clsx(
                                'truncate',
                                selected && 'font-semibold'
                              )}
                            >
                              {profile.full_name}
                            </span>
                            <span
                              className={clsx(
                                'truncate text-gray-500',
                                active ? 'text-orange-100' : 'text-gray-500'
                              )}
                            >
                              @{profile.username}
                            </span>
                          </Row>
                          {selected && (
                            <span
                              className={clsx(
                                'absolute inset-y-0 right-0 flex items-center pr-4',
                                active ? 'text-white' : 'text-orange-500'
                              )}
                            >
                              <CheckIcon
                                className="h-5 w-5"
                                aria-hidden="true"
                              />
                            </span>
                          )}
                        </>
                      )}
                    </Combobox.Option>
                  ))}
                </Combobox.Options>
              )}
            </div>
          </Combobox>
        </Col>
      )}
      <Col className="gap-1">
        <label htmlFor="title">
          Title
          <RequiredStar />
        </label>
        <Col>
          <Input
            type="text"
            id="title"
            maxLength={80}
            value={title}
            onChange={(event) => setTitle(event.target.value)}
          />
          <span className="text-right text-xs text-gray-600">
            Maximum 80 characters
          </span>
        </Col>
      </Col>
      <Col className="gap-1">
        <label htmlFor="subtitle">Subtitle</label>
        <Col>
          <Input
            type="text"
            id="subtitle"
            maxLength={160}
            value={subtitle}
            onChange={(event) => setSubtitle(event.target.value)}
          />
          <span className="text-right text-xs text-gray-600">
            Maximum 160 characters
          </span>
        </Col>
      </Col>
      <Col className="gap-1">
        <label>After recieving this grant, this project will...</label>
        <HorizontalRadioGroup
          value={fundingOption}
          onChange={(event) => setFundingOption(event)}
          options={fundingOptions}
          wide
        />
      </Col>
      <Col className="gap-1">
        <label htmlFor="donorContribution">
          Your contribution (USD)
          <RequiredStar />
        </label>
        <Input
          type="number"
          id="donorContribution"
          value={donorContribution ? Number(donorContribution).toString() : ''}
          onChange={(event) => setDonorContribution(Number(event.target.value))}
          error={!!(donorContribution && maxDonation < donorContribution)}
          errorMessage={`You currently have $${maxDonation} to give away. If you would like to
          give a larger grant, you can add money to your account or raise more
          funds from other users on Manifund.`}
        />
      </Col>
      {fundingOption === 'needsMore' && (
        <Col className="gap-1">
          <label htmlFor="amount">
            Minimum funding (USD) <RequiredStar />
          </label>
          <span className="text-sm text-gray-600">
            No money will be transferred until this amount has been raised.
          </span>
          <Input
            type="number"
            id="minFunding"
            value={minFunding ? Number(minFunding).toString() : ''}
            onChange={(event) => setMinFunding(Number(event.target.value))}
          />
        </Col>
      )}
      {fundingOption !== 'fullyFund' && (
        <Col className="gap-1">
          <label htmlFor="amount">
            Funding goal (USD) <RequiredStar />
          </label>
          <span className="text-sm text-gray-600">
            Until this amount is raised, the project will be marked to other
            donors as not fully funded.
          </span>
          <Input
            type="number"
            id="fundingGoal"
            value={fundingGoal ? Number(fundingGoal).toString() : ''}
            onChange={(event) => setFundingGoal(Number(event.target.value))}
            error={
              !!(
                fundingGoal &&
                donorContribution &&
                fundingGoal <= donorContribution
              )
            }
            errorMessage="The funding goal must be greater than your contribution. Otherwise, indicate that the project will be fully funded."
          />
        </Col>
      )}
      <Col className="gap-1">
        <Row className="items-center justify-between">
          <label>
            Project description
            <RequiredStar />
          </label>
          <ResetEditor
            storageKey="GrantDescription"
            editor={descriptionEditor}
            defaultContent={DESCRIPTION_OUTLINE}
          />
        </Row>
        <span className="text-sm text-gray-600">
          This will be displayed as the public description of this project, but
          can be edited by the grant recipient. In this section, please describe
          in objective terms the nature of the project.
        </span>
        <TextEditor editor={descriptionEditor} />
      </Col>
      <Col className="gap-1">
        <Row className="items-center justify-between">
          <label>
            Grantmaker notes & reasoning
            <RequiredStar />
          </label>
          <ResetEditor
            storageKey="GrantReasoning"
            editor={reasoningEditor}
            defaultContent={REASONING_OUTLINE}
          />
        </Row>
        <span className="text-sm text-gray-600">
          This will be displayed as a public comment on this project. In this
          section, please describe in subjective terms why you are excited to
          fund this project.
        </span>
        <TextEditor editor={reasoningEditor} />
      </Col>
      <Row>
        <Checkbox
          id="terms"
          aria-describedby="terms-description"
          name="terms"
          checked={agreedToTerms}
          onChange={() => setAgreedToTerms(!agreedToTerms)}
        />
        <div className="ml-3 text-sm leading-6">
          <label htmlFor="terms" className="font-medium text-gray-900">
            Check this box to confirm:
          </label>{' '}
          <span id="terms-description" className="text-gray-500">
            all information provided is true and accurate to the best of my
            knowledge. This project is not part of a political campaign. I
            understand that all of my answers here will be publicly accessible
            on Manifund.
          </span>
        </div>
      </Row>
<<<<<<< HEAD
      <span className="text-center text-sm text-rose-500">{errorMessage}</span>
      <Button
        type="submit"
        className="mt-4 w-full"
        disabled={errorMessage !== null}
        loading={isSubmitting}
        onClick={async () => {
          setIsSubmitting(true)
          const description = descriptionEditor?.getJSON()
          const donorNotes = reasoningEditor?.getJSON()
          const response = await fetch('/api/create-grant', {
            method: 'POST',
            headers: {
              'Content-Type': 'application/json',
            },
            body: JSON.stringify({
              title,
              subtitle,
              description,
              donorNotes,
              donorContribution,
              fundingGoal,
              minFunding,
              recipientEmail: recipientOnManifund ? undefined : recipientEmail,
              recipientName: recipientOnManifund
                ? undefined
                : recipientFullName,
              recipientUsername: recipientOnManifund
                ? recipient?.username
                : undefined,
            }),
          })
          const newProject = await response.json()
          setIsSubmitting(false)
          clearLocalStorageItem('GrantDescription')
          clearLocalStorageItem('GrantReasoning')
          router.push(`/projects/${newProject.slug}`)
        }}
      >
        Create grant
      </Button>
=======
      <Tooltip text={errorMessage}>
        <Button
          type="submit"
          className="mt-4 w-full"
          disabled={errorMessage !== null}
          loading={isSubmitting}
          onClick={handleSubmit}
        >
          Create grant
        </Button>
      </Tooltip>
>>>>>>> b2575761
    </Col>
  )
}<|MERGE_RESOLUTION|>--- conflicted
+++ resolved
@@ -13,11 +13,8 @@
 import { useRouter } from 'next/navigation'
 import { HorizontalRadioGroup } from '@/components/radio-group'
 import { RequiredStar } from '@/components/tags'
-<<<<<<< HEAD
 import { clearLocalStorageItem } from '@/hooks/use-local-storage'
-=======
 import { Tooltip } from '@/components/tooltip'
->>>>>>> b2575761
 
 const DESCRIPTION_OUTLINE = `
 <h3>Project summary</h3>
@@ -500,61 +497,50 @@
           </span>
         </div>
       </Row>
-<<<<<<< HEAD
-      <span className="text-center text-sm text-rose-500">{errorMessage}</span>
-      <Button
-        type="submit"
-        className="mt-4 w-full"
-        disabled={errorMessage !== null}
-        loading={isSubmitting}
-        onClick={async () => {
-          setIsSubmitting(true)
-          const description = descriptionEditor?.getJSON()
-          const donorNotes = reasoningEditor?.getJSON()
-          const response = await fetch('/api/create-grant', {
-            method: 'POST',
-            headers: {
-              'Content-Type': 'application/json',
-            },
-            body: JSON.stringify({
-              title,
-              subtitle,
-              description,
-              donorNotes,
-              donorContribution,
-              fundingGoal,
-              minFunding,
-              recipientEmail: recipientOnManifund ? undefined : recipientEmail,
-              recipientName: recipientOnManifund
-                ? undefined
-                : recipientFullName,
-              recipientUsername: recipientOnManifund
-                ? recipient?.username
-                : undefined,
-            }),
-          })
-          const newProject = await response.json()
-          setIsSubmitting(false)
-          clearLocalStorageItem('GrantDescription')
-          clearLocalStorageItem('GrantReasoning')
-          router.push(`/projects/${newProject.slug}`)
-        }}
-      >
-        Create grant
-      </Button>
-=======
       <Tooltip text={errorMessage}>
         <Button
           type="submit"
           className="mt-4 w-full"
           disabled={errorMessage !== null}
           loading={isSubmitting}
-          onClick={handleSubmit}
+          onClick={async () => {
+            setIsSubmitting(true)
+            const description = descriptionEditor?.getJSON()
+            const donorNotes = reasoningEditor?.getJSON()
+            const response = await fetch('/api/create-grant', {
+              method: 'POST',
+              headers: {
+                'Content-Type': 'application/json',
+              },
+              body: JSON.stringify({
+                title,
+                subtitle,
+                description,
+                donorNotes,
+                donorContribution,
+                fundingGoal,
+                minFunding,
+                recipientEmail: recipientOnManifund
+                  ? undefined
+                  : recipientEmail,
+                recipientName: recipientOnManifund
+                  ? undefined
+                  : recipientFullName,
+                recipientUsername: recipientOnManifund
+                  ? recipient?.username
+                  : undefined,
+              }),
+            })
+            const newProject = await response.json()
+            setIsSubmitting(false)
+            clearLocalStorageItem('GrantDescription')
+            clearLocalStorageItem('GrantReasoning')
+            router.push(`/projects/${newProject.slug}`)
+          }}
         >
           Create grant
         </Button>
       </Tooltip>
->>>>>>> b2575761
     </Col>
   )
 }