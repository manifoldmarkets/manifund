'use client'
import { Avatar } from '@/components/avatar'
import { PencilIcon, LinkIcon } from '@heroicons/react/24/outline'
import Link from 'next/link'
import { Database } from '@/db/database.types'
import { BalanceBox } from './balance-box'
import { InvestorTypeTag } from '@/components/tags'
<<<<<<< HEAD
import { addHttpToUrl } from '@/utils/formatting'
=======
import { Row } from '@/components/layout/row'
import { Col } from '@/components/layout/col'
>>>>>>> 40001a6d

type Profile = Database['public']['Tables']['profiles']['Row']

export function ProfileHeader(props: {
  profile: Profile
  isOwnProfile: boolean
  balance: number
  withdrawBalance: number
}) {
  const { profile, isOwnProfile, balance, withdrawBalance } = props
  const website = addHttpToUrl(profile.website ?? '')
  return (
    <div className="flex flex-col gap-3">
      <div className="flex">
        <Avatar
          username={profile.username}
          avatarUrl={profile.avatar_url}
          noLink
          size={24}
        />
        {isOwnProfile && (
          <div className="relative top-14 right-6 h-10 w-10 rounded-full bg-orange-400 hover:bg-orange-500">
            <Link href="/edit-profile">
              <PencilIcon className="h-10 w-10 p-2" aria-hidden />
            </Link>
          </div>
        )}
        <Col className="w-full">
          <Row className="justify-between">
            <Col className="ml-3">
              <div className="text-3xl font-bold">{profile.full_name}</div>
              <Row className="mt-1 flex-wrap gap-2 text-gray-500">
                <p>@{profile.username}</p>
                <InvestorTypeTag
                  accredited={profile.accreditation_status}
                  longTooltip={isOwnProfile}
                  showText
                />
              </Row>
            </Col>
            {isOwnProfile && (
              <BalanceBox
                balance={balance}
                withdrawBalance={withdrawBalance}
                accredited={profile.accreditation_status}
              />
            )}
          </Row>
        </Col>
      </div>
      <div>
        <p>{profile.bio}</p>
        {profile.website && (
          <a
            className="flex gap-1 text-gray-500 hover:cursor-pointer hover:underline"
            href={website}
          >
            <LinkIcon className="relative top-1 h-4 w-4" strokeWidth={2.5} />
            {profile.website}
          </a>
        )}
      </div>
    </div>
  )
}<|MERGE_RESOLUTION|>--- conflicted
+++ resolved
@@ -5,12 +5,9 @@
 import { Database } from '@/db/database.types'
 import { BalanceBox } from './balance-box'
 import { InvestorTypeTag } from '@/components/tags'
-<<<<<<< HEAD
 import { addHttpToUrl } from '@/utils/formatting'
-=======
 import { Row } from '@/components/layout/row'
 import { Col } from '@/components/layout/col'
->>>>>>> 40001a6d
 
 type Profile = Database['public']['Tables']['profiles']['Row']
 
